import errno
import fnmatch
import os
import re
import json
import sublime
import sublime_plugin
import subprocess
import threading
import time
from sys import version

PyV3 = version[0] == "3"

# Maximum seconds to wait for window to appear
# This dirty hack is used in wait_for_window function
MAX_WAIT_FOR_WINDOW = 10

# Panel for SublimeHaskell errors
SUBLIME_ERROR_PANEL_NAME = 'haskell_sublime_load'

# Used to detect hs-source-dirs for project
CABAL_INSPECTOR_EXE_PATH = None

# unicode function
def to_unicode(s):
    return s if PyV3 else unicode(s)

# Object with lock attacjed
class LockedObject(object):
    """
    Object with lock
    x = LockedObject(some_value)
    with x as v:
        v...
    """

    def __init__(self, obj, lock = None):
        self.object_lock = lock if lock else threading.Lock()
        self.object = obj

    def __enter__(self):
        self.object_lock.__enter__()
        return self.object

    def __exit__(self, type, value, traceback):
        self.object_lock.__exit__()

# Setting can't be get from not main threads
# So we using a trick:
# Once setting loaded from main thread, it also stored in sublime_haskell_settings dictionary
# and callback attached to update its value
# And then setting can be get from any thread with get_setting_async
# But setting must be loaded at least once from main thread
# Some settings are loaded only from secondary threads, so we loading them here for first time
def preload_settings():
    # Now we can use get_setting_async for 'add_to_PATH' safely
    get_setting('add_to_PATH')
    get_setting('use_cabal_dev')
    get_setting('cabal_dev_sandbox')
    get_setting('cabal_dev_sandbox_list')
    get_setting('enable_auto_build')
    get_setting('show_output_window')
    get_setting('enable_ghc_mod')
    get_setting('enable_hdevtools')
    get_setting('enable_hdocs')
    get_setting('enable_hsdev')
    get_setting('snippet_replace')
    get_setting('ghc_opts')

# SublimeHaskell settings dictionary
# used to retrieve it async from any thread
sublime_haskell_settings = LockedObject({})


def is_enabled_haskell_command(view = None, must_be_project=True, must_be_main=False, must_be_file = False):
    """Returns True if command for .hs can be invoked"""
    window, view, file_shown_in_view = get_haskell_command_window_view_file_project(view)

    if not window or not view:
        return False

    if must_be_file and not file_shown_in_view:
        return False

    syntax_file_for_view = view.settings().get('syntax').lower()
    if 'haskell' not in syntax_file_for_view:
        return False

    if not must_be_project:
        return True

    cabal_project_dir = get_cabal_project_dir_of_view(view)
    if not cabal_project_dir:
        return False
    return True


def get_haskell_command_window_view_file_project(view = None):
    """Returns window, view and file"""
    if view:
        return view.window(), view, view.file_name()

    window = sublime.active_window()
    view = None
    if window:
        view = window.active_view()
    file_name = None
    if view:
        file_name = view.file_name()
    return window, view, file_name


def decode_bytes(s):
    if s is None:
        return None
    return s.decode('utf-8')

def encode_bytes(s):
    if s is None:
        return None
    return s.encode('utf-8')

<<<<<<< HEAD
def call_and_wait(command, split_lines = False, **popen_kwargs):
    return call_and_wait_with_input(command, '', split_lines, **popen_kwargs)
=======
# Get extended environment from settings for Popen
def get_extended_env():
    ext_env = dict(os.environ)
    PATH = os.getenv('PATH') or ""
    add_to_PATH = get_setting_async('add_to_PATH', [])
    if not PyV3:
        # convert unicode strings to strings (for Python < 3) as env can contain only strings
        add_to_PATH = map(str, add_to_PATH)
    ext_env['PATH'] = os.pathsep.join(add_to_PATH + [PATH])
    return ext_env

def call_and_wait(command, **popen_kwargs):
    return call_and_wait_with_input(command, None, **popen_kwargs)
>>>>>>> a46a72ae

def call_and_wait_tool(command, tool_name, on_result = None, filename = None, on_line = None, **popen_kwargs):
    tool_enabled = 'enable_{0}'.format(tool_name)

<<<<<<< HEAD
    if get_setting_async(tool_enabled) != True:
        return None
=======
    extended_env = get_extended_env()
>>>>>>> a46a72ae

    source_dir = get_source_dir(filename)

    def mk_result(s):
        return on_result(s) if on_result else s

    try:
        if on_line:
            for l in call_and_wait(command, split_lines = True, cwd = source_dir, **popen_kwargs):
                on_line(mk_result(crlf2lf(l)))
            return None
        else:
            exit_code, out, err = call_and_wait(command, cwd = source_dir, **popen_kwargs)
            out = crlf2lf(out)

            if exit_code != 0:
                raise Exception('{0} exited with status {1} and stderr: {2}'.format(tool_name, exit_code, err))

            return mk_result(out)

    except OSError as e:
        if e.errno == errno.ENOENT:
            output_error_async(sublime.active_window(), "SublimeHaskell: {0} was not found!\n'{1}' is set to False".format(tool_name, tool_enabled))
            set_setting_async(tool_enabled, False)
        else:
            log('{0} fails with {1}'.format(tool_name, e))

        return None

    except Exception as e:
        log('{0} fails with {1}'.format(tool_name, e))

    return None

def call_and_wait_with_input(command, input_string, split_lines = False, **popen_kwargs):
    """Run the specified command, block until it completes, and return
    the exit code, stdout, and stderr.
    Extends os.environment['PATH'] with the 'add_to_PATH' setting.
    Additional parameters to Popen can be specified as keyword parameters."""
    if subprocess.mswindows:
        startupinfo = subprocess.STARTUPINFO()
        startupinfo.dwFlags |= subprocess.STARTF_USESHOWWINDOW
        popen_kwargs['startupinfo'] = startupinfo

    # For the subprocess, extend the env PATH to include the 'add_to_PATH' setting.
    extended_env = get_extended_env()

    process = subprocess.Popen(
        command,
        stdout=subprocess.PIPE,
        stderr=subprocess.PIPE,
        stdin=subprocess.PIPE,
        env=extended_env,
        **popen_kwargs)

    if split_lines:
        process.stdin.write(encode_bytes(input_string))
        process.stdin.close()
        return process.stdout
    else:
        stdout, stderr = process.communicate(encode_bytes(input_string))
        exit_code = process.wait()
        return (exit_code, decode_bytes(stdout), decode_bytes(stderr))

def log(message):
    print(u'Sublime Haskell: {0}'.format(message))


def get_cabal_project_dir_and_name_of_view(view):
    """Return the path to the .cabal file project for the source file in the
    specified view. The view must show a saved file, the file must be Haskell
    source code, and the file must be under a directory containing a .cabal file.
    Otherwise, return None.
    """
    # Check that the view is showing a saved file:
    file_shown_in_view = view.file_name()
    if file_shown_in_view is None:
        return None, None
    # Check that the file is Haskell source code:
    syntax_file_for_view = view.settings().get('syntax').lower()
    if 'haskell' not in syntax_file_for_view:
        return None, None
    return get_cabal_project_dir_and_name_of_file(file_shown_in_view)


def get_cabal_project_dir_of_view(view):
    return get_cabal_project_dir_and_name_of_view(view)[0]


def get_cabal_project_dir_and_name_of_file(filename):
    """Return the path to the .cabal file and name of project for the specified file."""
    # Check that a .cabal file is present:
    directory_of_file = os.path.dirname(filename)
    cabal_file_path = find_file_in_parent_dir(directory_of_file, '*.cabal')
    if cabal_file_path is None:
        return None, None
    # Return the directory containing the .cabal file:
    project_path, cabal_file = os.path.split(cabal_file_path)
    project_name = os.path.splitext(cabal_file)[0]
    return project_path, project_name


def get_cabal_project_dir_of_file(filename):
    """Return the path to the .cabal file project for the specified file."""
    return get_cabal_project_dir_and_name_of_file(filename)[0]


def get_cabal_in_dir(cabal_dir):
    """Return .cabal file for cabal directory"""
    for entry in os.listdir(cabal_dir):
        if entry.endswith(".cabal"):
            project_name = os.path.splitext(entry)[0]
            return (project_name, os.path.join(cabal_dir, entry))
    return (None, None)


def find_file_in_parent_dir(subdirectory, filename_pattern):
    """Look for a file with the specified name in a parent directory of the
    specified directory. If found, return the file's full path. Otherwise,
    return None."""
    current_dir = subdirectory
    while True:
        # See if the current directory contains the desired file:
        for name in os.listdir(current_dir):
            full_path = os.path.join(current_dir, name)
            matches_pattern = fnmatch.fnmatch(name, filename_pattern)
            if matches_pattern and os.path.isfile(full_path):
                return full_path
        # Get the next directory up:
        last_dir = current_dir
        current_dir = os.path.dirname(current_dir)
        # Check to see if we have reached the root directory:
        if last_dir == current_dir:
            return None


def are_paths_equal(path, other_path):
    "Test whether filesystem paths are equal."
    path = os.path.abspath(path)
    other_path = os.path.abspath(other_path)
    return path == other_path


def current_cabal():
    """
    Returns current cabal-dev sandbox or 'cabal'
    """
    if get_setting_async('use_cabal_dev'):
        return get_setting_async('cabal_dev_sandbox')
    else:
        return 'cabal'

def current_sandbox():
    """
    Returns current cabal-def sandbox or None
    """
    if get_setting_async('use_cabal_dev'):
        return get_setting_async('cabal_dev_sandbox')
    else:
        return None

def cabal_name_by_sandbox(sandbox):
    if not sandbox:
        return current_cabal()
    return sandbox

def sandbox_by_cabal_name(cabal):
    if cabal == 'cabal':
        return None
    return cabal

def attach_sandbox(cmd, sandbox = None):
    """Attach sandbox arguments to command"""
    if not sandbox:
        sandbox = get_setting_async('cabal_dev_sandbox')
    if len(sandbox) > 0:
        return cmd + ['-s', sandbox]
    return cmd


def try_attach_sandbox(cmd, sandbox = None):
    """Attach sandbox if use_cabal_dev enabled"""
    if not get_setting_async('use_cabal_dev'):
        return cmd
    return attach_sandbox(cmd, sandbox)


def attach_cabal_sandbox(cmd, cabal = None):
    """
    Attach sandbox if cabal is sandbox path, attach nothing on 'cabal',
    and attach sandbox by settings on None
    """
    if not cabal:
        cabal = current_cabal()
    if cabal == 'cabal':
        return cmd
    return cmd + ['-s', cabal]


def get_settings():
    return sublime.load_settings("SublimeHaskell.sublime-settings")


def save_settings():
    sublime.save_settings("SublimeHaskell.sublime-settings")


def get_setting(key, default=None):
    "This should be used only from main thread"
    # Get setting
    result = get_settings().get(key, default)
    # Key was not retrieved, save its value and add callback to auto-update
    with sublime_haskell_settings as settings:
        if key not in settings:
            get_settings().add_on_change(key, lambda: update_setting(key))
        settings[key] = result
    return result


def update_setting(key):
    "Updates setting as it was changed"
    get_setting(key)


def get_setting_async(key, default=None):
    """
    Get setting from any thread
    Note, that setting must be loaded before by get_setting from main thread
    """
    # Reload it in main thread for future calls of get_setting_async
    sublime.set_timeout(lambda: update_setting(key), 0)
<<<<<<< HEAD
    if key not in sublime_haskell_settings:
        # Load it in main thread, but for now all we can do is result default
        return default
    s = sublime_haskell_settings[key]
    if s is None:
        return default
    return s
=======
    with sublime_haskell_settings as settings:
        if key not in settings:
            # Load it in main thread, but for now all we can do is result default
            return default
        return settings[key]
>>>>>>> a46a72ae


def set_setting(key, value):
    """Set setting and update dictionary"""
<<<<<<< HEAD
    if value is None:
        return
    sublime_haskell_settings[key] = value
=======
    with sublime_haskell_settings as settings:
        settings[key] = value
>>>>>>> a46a72ae
    get_settings().set(key, value)
    save_settings()

def set_setting_async(key, value):
    sublime.set_timeout(lambda: set_setting(key, value), 0)

def ghci_package_db(cabal = None):
    if cabal == 'cabal':
        return None
    dev = True if cabal else get_setting_async('use_cabal_dev')
    box = cabal if cabal else get_setting_async('cabal_dev_sandbox')
    if dev and box:
        package_conf = (filter(lambda x: re.match('packages-(.*)\.conf', x), os.listdir(box)) + [None])[0]
        if package_conf:
            return os.path.join(box, package_conf)
    return None

def ghci_append_package_db(cmd, cabal = None):
    package_conf = ghci_package_db(cabal)
    if package_conf:
        cmd.extend(['-package-db', package_conf])
    return cmd

def get_source_dir(filename):
    """
    Get root of hs-source-dirs for filename in project
    """
    if not filename:
        return os.path.expanduser('~')
        # return os.getcwd()

    (cabal_dir, project_name) = get_cabal_project_dir_and_name_of_file(filename)
    if not cabal_dir:
        return os.path.dirname(filename)

    _project_name, cabal_file = get_cabal_in_dir(cabal_dir)
    exit_code, out, err = call_and_wait([CABAL_INSPECTOR_EXE_PATH, cabal_file])

    if exit_code == 0:
        info = json.loads(out)

        dirs = ["."]

        if 'error' not in info:
            # collect all hs-source-dirs
            if info['library']:
                dirs.extend(info['library']['info']['source-dirs'])
            for i in info['executables']:
                dirs.extend(i['info']['source-dirs'])
            for t in info['tests']:
                dirs.extend(t['info']['source-dirs'])

        paths = [os.path.abspath(os.path.join(cabal_dir, d)) for d in dirs]
        paths.sort(key = lambda p: -len(p))

        for p in paths:
            if filename.startswith(p):
                return p

    return os.path.dirname(filename)

def get_cwd(filename = None):
    """
    Get cwd for filename: cabal project path, file path or os.getcwd()
    """
    cwd = (get_cabal_project_dir_of_file(filename) or os.path.dirname(filename)) if filename else os.getcwd()
    return cwd

def get_ghc_opts(filename = None, add_package_db = True, cabal = None):
    """
    Gets ghc_opts, used in several tools, as list with extra '-package-db' option and '-i' option if filename passed
    """
    ghc_opts = get_setting_async('ghc_opts')
    if not ghc_opts:
        ghc_opts = []
    if add_package_db:
        package_db = ghci_package_db(cabal = cabal)
        if package_db:
            ghc_opts.append('-package-db {0}'.format(package_db))

    if filename:
        ghc_opts.append('-i {0}'.format(get_source_dir(filename)))

    return ghc_opts

def get_ghc_opts_args(filename = None, add_package_db = True, cabal = None):
    """
    Same as ghc_opts, but uses '-g' option for each option
    """
    opts = get_ghc_opts(filename, add_package_db, cabal)
    args = []
    for opt in opts:
        args.extend(["-g", opt])
    return args

def call_ghcmod_and_wait(arg_list, filename=None, cabal = None):
    """
    Calls ghc-mod with the given arguments.
    Shows a sublime error message if ghc-mod is not available.
    """

    ghc_opts_args = get_ghc_opts_args(filename, add_package_db = False, cabal = cabal)

    try:
        command = attach_cabal_sandbox(['ghc-mod'] + arg_list + ghc_opts_args, cabal)

        # log('running ghc-mod: {0}'.format(command))

        # Set cwd to user directory
        # Otherwise ghc-mod will fail with 'cannot satisfy package...'
        # Seems, that user directory works well
        # Current source directory is set with -i argument in get_ghc_opts_args
        exit_code, out, err = call_and_wait(command, cwd=get_source_dir(filename))

        if exit_code != 0:
            raise Exception("ghc-mod exited with status %d and stderr: %s" % (exit_code, err))

        return crlf2lf(out)

    except OSError as e:
        if e.errno == errno.ENOENT:
            output_error_async(sublime.active_window(),
                "SublimeHaskell: ghc-mod was not found!\n"
                + "It is used for LANGUAGE and import autocompletions and type inference.\n"
                + "Try adjusting the 'add_to_PATH' setting.\n"
                + "You can also turn this off using the 'enable_ghc_mod' setting.")

def wait_for_window_callback(on_appear, seconds_to_wait):
    window = sublime.active_window()
    if window:
        on_appear(window)
        return
    if seconds_to_wait == 0:
        return
    sublime.set_timeout(lambda: wait_for_window_callback(on_appear, seconds_to_wait - 1), 1000)


def wait_for_window(on_appear, seconds_to_wait=MAX_WAIT_FOR_WINDOW):
    """
    Wait for window to appear on startup
    It's dirty hack, but I have no idea how to make it better
    """
    sublime.set_timeout(lambda: wait_for_window_callback(on_appear, seconds_to_wait), 0)



class SublimeHaskellOutputText(sublime_plugin.TextCommand):
    """
    Helper command to output text to any view
    TODO: Is there any default command for this purpose?
    """
    def run(self, edit, text = None):
        if not text:
            return
        self.view.insert(edit, self.view.size(), text)



def output_error(window, text):
    "Write text to Sublime's output panel with important information about SublimeHaskell error during load"
    output_view = window.get_output_panel(SUBLIME_ERROR_PANEL_NAME)
    output_view.set_read_only(False)

    output_view.run_command('sublime_haskell_output_text', {
        'text': text})

    output_view.set_read_only(True)

    window.run_command('show_panel', {'panel': 'output.' + SUBLIME_ERROR_PANEL_NAME})

def output_error_async(window, text):
    sublime.set_timeout(lambda: output_error(window, text), 0)

class SublimeHaskellError(RuntimeError):
    def __init__(self, what):
        self.reason = what

def sublime_status_message(msg):
    """
    Pure msg with 'SublimeHaskell' prefix and set_timeout
    """
    sublime.set_timeout(lambda: sublime.status_message(u'SublimeHaskell: {0}'.format(msg)), 0)

def show_status_message(msg, isok = None):
    """
    Show status message with check mark (isok = true), ballot x (isok = false) or ... (isok = None)
    """
    mark = u'...'
    if isok is not None:
        mark = u' \u2714' if isok else u' \u2718'
    sublime_status_message(u'{0}{1}'.format(msg, mark))

def with_status_message(msg, action):
    """
    Show status message for action with check mark or with ballot x
    Returns whether action exited properly
    """
    try:
        show_status_message(msg)
        action()
        show_status_message(msg, True)
        return True
    except SublimeHaskellError as e:
        show_status_message(msg, False)
        log(e.reason)
        return False

def crlf2lf(s):
    " CRLF -> LF "
    if not s:
        return ''
    return s.replace('\r\n', '\n')

class StatusMessage(threading.Thread):
    messages = {}
    # List of ((priority, time), StatusMessage)
    # At start, messages adds itself to list, at cancel - removes
    # First element of list is message with highest priority
    priorities_lock = threading.Lock()
    priorities = []

    def __init__(self, msg, timeout, priority):
        super(StatusMessage, self).__init__()
        self.interval = 0.5
        self.start_timeout = timeout
        self.timeout = timeout
        self.priority = priority
        self.msg = msg
        self.times = 0
        self.event = threading.Event()
        self.event.set()
        self.timer = None

    def run(self):
        self.add_to_priorities()
        try:
            self.update_message()
            while self.event.is_set():
                self.timer = threading.Timer(self.interval, self.update_message)
                self.timer.start()
                self.timer.join()
        finally:
            self.remove_from_priorities()

    def cancel(self):
        self.event.clear()
        if self.timer:
            self.timer.cancel()

    def update_message(self):
        dots = self.times % 4
        self.times += 1
        self.timeout -= self.interval

        if self.is_highest_priority():
            sublime_status_message(u'{0}{1}'.format(self.msg, '.' * dots))

        if self.timeout <= 0:
            self.cancel()

    def add_to_priorities(self):
        with StatusMessage.priorities_lock:
            StatusMessage.priorities.append(((self.priority, time.clock()), self))
            StatusMessage.priorities.sort(key = lambda x: (-x[0][0], x[0][1], x[1]))

    def remove_from_priorities(self):
        with StatusMessage.priorities_lock:
            StatusMessage.priorities = [(i, msg) for i, msg in StatusMessage.priorities if msg != self]

    def is_highest_priority(self):
        with StatusMessage.priorities_lock:
            if StatusMessage.priorities:
                return StatusMessage.priorities[0][1] == self
            else:
                return False

    def change_message(self, new_msg):
        # There's progress, don't timeout
        self.timeout = self.start_timeout
        self.msg = new_msg

def show_status_message_process(msg, isok = None, timeout = 300, priority = 0):
    """
    Same as show_status_message, but shows permanently until called with isok not None
    There can be only one message process in time, message with highest priority is shown
    For example, when building project, there must be only message about building
    """
    if isok is not None:
        if msg in StatusMessage.messages:
            StatusMessage.messages[msg].cancel()
            del StatusMessage.messages[msg]
        show_status_message(msg, isok)
    else:
        if msg in StatusMessage.messages:
            StatusMessage.messages[msg].cancel()

        StatusMessage.messages[msg] = StatusMessage(msg, timeout, priority)
        StatusMessage.messages[msg].start()

def is_haskell_source(view = None):
    window, view, file_shown_in_view = get_haskell_command_window_view_file_project(view)

    if not window or not view:
        return False

    syntax_file_for_view = view.settings().get('syntax').lower()
    if not syntax_file_for_view.endswith("Haskell.tmLanguage".lower()):
        return False

    return True

class with_status_message(object):
    def __init__(self, msg, isok, show_message):
        self.msg = msg
        self.isok = isok
        self.show_message = show_message

    def __enter__(self):
        self.show_message(self.msg)
        return self

    def __exit__(self, type, value, traceback):
        if type:
            self.show_message(self.msg, False)
        else:
            self.show_message(self.msg, self.isok)

    def ok(self):
        self.isok = True

    def fail(self):
        self.isok = False

    def change_message(self, new_msg):
        if self.msg in StatusMessage.messages:
            StatusMessage.messages[self.msg].change_message(new_msg)

    def percentage_message(self, current, total = 100):
        self.change_message('{0} ({1}%)'.format(self.msg, int(current * 100 / total)))

def status_message(msg, isok = True):
    return with_status_message(msg, isok, show_status_message)

def status_message_process(msg, isok = True, timeout = 300, priority = 0):
    return with_status_message(msg, isok, lambda m, ok = None: show_status_message_process(m, ok, timeout, priority))

def sublime_haskell_package_path():
    """Get the path to where this package is installed"""
    return os.path.dirname(os.path.realpath(__file__))

def sublime_haskell_cache_path():
    """Get the path where compiled tools and caches are stored"""
    return os.path.join(sublime_haskell_package_path(), os.path.expandvars(get_setting('cache_path', '.')))

def plugin_loaded():
    global CABAL_INSPECTOR_EXE_PATH

    package_path = sublime_haskell_package_path()
    cache_path = sublime_haskell_cache_path()

    log("store compiled tools and caches to {0}".format(cache_path))
    if not os.path.exists(cache_path):
        os.makedirs(cache_path)

    CABAL_INSPECTOR_EXE_PATH = os.path.join(cache_path, 'CabalInspector')
    preload_settings()

if int(sublime.version()) < 3000:
<<<<<<< HEAD
    plugin_loaded()

class LockedObject(object):
    """
    Object with lock
    x = LockedObject(some_value)
    with x as v:
        v...
    """

    def __init__(self, obj, lock = None):
        self.object_lock = lock if lock else threading.Lock()
        self.object = obj

    def __enter__(self):
        self.object_lock.__enter__()
        return self.object

    def __exit__(self, type, value, traceback):
        self.object_lock.__exit__()

def create_process(command, **kwargs):
    if subprocess.mswindows:
        startupinfo = subprocess.STARTUPINFO()
        startupinfo.dwFlags |= subprocess.STARTF_USESHOWWINDOW
        kwargs['startupinfo'] = startupinfo

    process = subprocess.Popen(
        command,
        stdout=subprocess.PIPE,
        stdin=subprocess.PIPE,
        stderr=subprocess.PIPE,
        shell=False,
        universal_newlines=True,
        **kwargs)

    return process
=======
    plugin_loaded()
>>>>>>> a46a72ae
<|MERGE_RESOLUTION|>--- conflicted
+++ resolved
@@ -121,10 +121,9 @@
         return None
     return s.encode('utf-8')
 
-<<<<<<< HEAD
 def call_and_wait(command, split_lines = False, **popen_kwargs):
     return call_and_wait_with_input(command, '', split_lines, **popen_kwargs)
-=======
+
 # Get extended environment from settings for Popen
 def get_extended_env():
     ext_env = dict(os.environ)
@@ -136,19 +135,12 @@
     ext_env['PATH'] = os.pathsep.join(add_to_PATH + [PATH])
     return ext_env
 
-def call_and_wait(command, **popen_kwargs):
-    return call_and_wait_with_input(command, None, **popen_kwargs)
->>>>>>> a46a72ae
-
 def call_and_wait_tool(command, tool_name, on_result = None, filename = None, on_line = None, **popen_kwargs):
     tool_enabled = 'enable_{0}'.format(tool_name)
 
-<<<<<<< HEAD
     if get_setting_async(tool_enabled) != True:
         return None
-=======
     extended_env = get_extended_env()
->>>>>>> a46a72ae
 
     source_dir = get_source_dir(filename)
 
@@ -380,33 +372,17 @@
     """
     # Reload it in main thread for future calls of get_setting_async
     sublime.set_timeout(lambda: update_setting(key), 0)
-<<<<<<< HEAD
-    if key not in sublime_haskell_settings:
-        # Load it in main thread, but for now all we can do is result default
-        return default
-    s = sublime_haskell_settings[key]
-    if s is None:
-        return default
-    return s
-=======
     with sublime_haskell_settings as settings:
         if key not in settings:
             # Load it in main thread, but for now all we can do is result default
             return default
         return settings[key]
->>>>>>> a46a72ae
 
 
 def set_setting(key, value):
     """Set setting and update dictionary"""
-<<<<<<< HEAD
-    if value is None:
-        return
-    sublime_haskell_settings[key] = value
-=======
     with sublime_haskell_settings as settings:
         settings[key] = value
->>>>>>> a46a72ae
     get_settings().set(key, value)
     save_settings()
 
@@ -775,7 +751,6 @@
     preload_settings()
 
 if int(sublime.version()) < 3000:
-<<<<<<< HEAD
     plugin_loaded()
 
 class LockedObject(object):
@@ -812,7 +787,4 @@
         universal_newlines=True,
         **kwargs)
 
-    return process
-=======
-    plugin_loaded()
->>>>>>> a46a72ae
+    return process