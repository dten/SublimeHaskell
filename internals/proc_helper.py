# -~-~-~-~-~-~-~-~-~-~-~-~-~-~-~-~-~-~-~-~-~-~-~-~-~-~-~-~-~-~-~-~-~-~-~-~-~-~-
# ProcHelper: Process execution helper class.
# -~-~-~-~-~-~-~-~-~-~-~-~-~-~-~-~-~-~-~-~-~-~-~-~-~-~-~-~-~-~-~-~-~-~-~-~-~-~-

import errno
import io
import json
import subprocess
import os
import os.path

import sublime

import SublimeHaskell.sublime_haskell_common as Common
import SublimeHaskell.internals.logging as Logging
import SublimeHaskell.internals.settings as Settings
import SublimeHaskell.internals.utils as Utils
import SublimeHaskell.internals.which as Which
import SublimeHaskell.internals.cabal_cfgrdr as CabalConfigRdr

class ProcHelper(object):
    """Command and tool process execution helper."""

    # Augmented environment for the subprocesses. Specifically, we really want
    # to augment the user's PATH used to search for executables and tools:
    augmented_env = None

    def __init__(self, command, **popen_kwargs):
        """Open a pipe to a command or tool."""

        if ProcHelper.augmented_env is None:
            ProcHelper.augmented_env = ProcHelper.make_extended_env()

        self.process = None
        self.process_err = None

        if Utils.is_windows():
            startupinfo = subprocess.STARTUPINFO()
            startupinfo.dwFlags |= subprocess.STARTF_USESHOWWINDOW
            popen_kwargs['startupinfo'] = startupinfo

        # Allow caller to specify something different for stdout or stderr -- provide
        # the default here if unspecified.
        if popen_kwargs.get('stdout') is None:
            popen_kwargs['stdout'] = subprocess.PIPE
        if popen_kwargs.get('stderr') is None:
            popen_kwargs['stderr'] = subprocess.PIPE

        try:
            normcmd = Which.which(command, ProcHelper.augmented_env['PATH'])
            if normcmd is not None:
                self.process = subprocess.Popen(normcmd
                                                , stdin=subprocess.PIPE
                                                , env=ProcHelper.augmented_env
                                                , **popen_kwargs)
            else:
                self.process = None
                self.process_err = "SublimeHaskell.ProcHelper: {0} was not found on PATH!".format(command[0])

        except OSError as os_exc:
            self.process_err = \
                '\n'.join(["SublimeHaskell: Problem executing '{0}'".format(' '.join(command))
                           , 'Operating system error: {0}'.format(os_exc)
                          ])

            if os_exc.errno == errno.EPIPE:
                # Most likely reason: subprocess output a usage message
                stdout, stderr = self.process.communicate()
                exit_code = self.process.wait()
                self.process_err = self.process_err + \
                    '\n'.join([''
                               , 'Process exit code: {0}'.format(exit_code)
                               , ''
                               , "output:"
                               , stdout if stdout and len(stdout) > 0 else "--no output--"
                               , ''
                               , 'error:'
                               , stderr if stderr and len(stderr) > 0 else "--no error output--"])
                self.process = None
            else:
                self.process = None
                raise os_exc

    # 'with' statement support:
    def __enter__(self):
        return self

    def __exit__(self, _type, _value, _traceback):
        self.cleanup()
        return False

    def cleanup(self):
        if self.process is not None:
            self.process.stdin.close()
            self.process.stdout.close()
            if self.process.stderr is not None:
                # stderr can be None if it is tied to stdout (i.e., 'stderr=subprocess.STDOUT')
                self.process.stderr.close()

    def wait(self, input_str=None):
        """Wait for subprocess to complete and exit, collect and decode ``stdout`` and ``stderr``,
        returning the tuple ``(exit_code, stdout, stderr)```"""
        if self.process is not None:
            stdout, stderr = self.process.communicate(Utils.encode_bytes(input_str) if input_str is not None else '')
            exit_code = self.process.wait()
            # Ensure that we reap the file descriptors.
            self.cleanup()
            return (exit_code, Utils.decode_bytes(stdout), Utils.decode_bytes(stderr))
        else:
            return (-1, '', self.process_err or "?? unknown error -- no process.")

    # Update the augmented environment when `add_to_PATH` or `add_standard_dirs` change.
    @staticmethod
    def update_environment(_key, _val):
        # Reinitialize the tool -> path cache:
        Which.reset_cache()
        ProcHelper.augmented_env = ProcHelper.make_extended_env()

    # Generate the augmented environment for subprocesses. This copies the
    # current process environment and updates PATH with `add_to_PATH` extras.
    @staticmethod
    def make_extended_env():

        ext_env = dict(os.environ)
        env_path = os.getenv('PATH') or ""
        std_places = []
        if Settings.PLUGIN.add_standard_dirs:
            std_places = ["$HOME/.local/bin" if not Utils.is_windows() else "%APPDATA%/local/bin"] + \
                         CabalConfigRdr.cabal_config()
            std_places = list(filter(os.path.isdir, map(Utils.normalize_path, std_places)))

<<<<<<< HEAD
        add_to_path = list(filter(os.path.isdir, map(Utils.normalize_path, Settings.PLUGIN.add_to_path, [])))
=======
        Logging.log('Settings.PLUGIN.add_to_path {0}'.format(Settings.PLUGIN.add_to_path))
        add_to_path = list(filter(os.path.isdir, map(normalize_path, Settings.PLUGIN.add_to_path)))
>>>>>>> 1170f9e1

        Logging.log("std_places = {0}".format(std_places), Logging.LOG_INFO)
        Logging.log("add_to_PATH = {0}".format(add_to_path), Logging.LOG_INFO)

        ext_env['PATH'] = os.pathsep.join(add_to_path + std_places + [env_path])
        return ext_env

    @staticmethod
    def get_extended_env():
        if ProcHelper.augmented_env is None:
            ProcHelper.augmented_env = ProcHelper.make_extended_env()
        return ProcHelper.augmented_env

    @staticmethod
    def run_process(command, input_string='', **popen_kwargs):
        """Execute a subprocess, wait for it to complete, returning a ``(exit_code, stdout, stderr)``` tuple."""
        with ProcHelper(command, **popen_kwargs) as proc:
            return proc.wait(input_string)

    @staticmethod
    def invoke_tool(command, tool_name, inp='', on_result=None, filename=None, on_line=None, check_enabled=True,
                    **popen_kwargs):
        if check_enabled and not Settings.PLUGIN.__getattribute__(Utils.tool_enabled(tool_name)):
            return None

        source_dir = get_source_dir(filename)

        def mk_result(result):
            return on_result(result) if on_result else result

        try:
            with ProcHelper(command, cwd=source_dir, **popen_kwargs) as proc:
                exit_code, stdout, stderr = proc.wait(inp)
                if exit_code != 0:
                    raise Exception('{0} exited with exit code {1} and stderr: {2}'.format(tool_name, exit_code, stderr))

                if on_line:
                    for line in io.StringIO(stdout):
                        on_line(mk_result(line))
                else:
                    return mk_result(stdout)

        except OSError as os_exc:
            if os_exc.errno == errno.ENOENT:
                errmsg = "SublimeHaskell: {0} was not found!\n'{1}' is set to False".format(tool_name,
                                                                                            Utils.tool_enabled(tool_name))
                Common.output_error_async(sublime.active_window(), errmsg)
                Settings.PLUGIN.__setattr__(Utils.tool_enabled(tool_name), False)
            else:
                Logging.log('{0} fails with {1}, command: {2}'.format(tool_name, os_exc, command), Logging.LOG_ERROR)

            return None

        return None


def get_source_dir(filename):
    """
    Get root of hs-source-dirs for filename in project
    """
    if not filename:
        return os.path.expanduser('~')
        # return os.getcwd()

    cabal_dir, _ = Common.get_cabal_project_dir_and_name_of_file(filename)
    if not cabal_dir:
        return os.path.dirname(filename)

    _, cabal_file = Common.get_cabal_in_dir(cabal_dir)
    exit_code, out, _ = ProcHelper.run_process(['hsinspect', cabal_file])

    if exit_code == 0:
        info = json.loads(out)

        dirs = ["."]

        if 'error' not in info and 'description' in info:
            # collect all hs-source-dirs
            descr = info['description']
            if descr['library']:
                dirs.extend(descr['library']['info']['source-dirs'])
            for i in descr['executables']:
                dirs.extend(i['info']['source-dirs'])
            for test in descr['tests']:
                dirs.extend(test['info']['source-dirs'])

        paths = [os.path.abspath(os.path.join(cabal_dir, d)) for d in dirs]
        paths.sort(key=lambda p: -len(p))

        for path in paths:
            if filename.startswith(path):
                return path

    return os.path.dirname(filename)<|MERGE_RESOLUTION|>--- conflicted
+++ resolved
@@ -129,12 +129,7 @@
                          CabalConfigRdr.cabal_config()
             std_places = list(filter(os.path.isdir, map(Utils.normalize_path, std_places)))
 
-<<<<<<< HEAD
-        add_to_path = list(filter(os.path.isdir, map(Utils.normalize_path, Settings.PLUGIN.add_to_path, [])))
-=======
-        Logging.log('Settings.PLUGIN.add_to_path {0}'.format(Settings.PLUGIN.add_to_path))
         add_to_path = list(filter(os.path.isdir, map(normalize_path, Settings.PLUGIN.add_to_path)))
->>>>>>> 1170f9e1
 
         Logging.log("std_places = {0}".format(std_places), Logging.LOG_INFO)
         Logging.log("add_to_PATH = {0}".format(add_to_path), Logging.LOG_INFO)
