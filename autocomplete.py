--- conflicted
+++ resolved
@@ -165,14 +165,6 @@
         "Get all the completions that apply to the current file."
 
         current_file_name = view.file_name()
-<<<<<<< HEAD
-
-        if not current_file_name:
-            return []
-
-        self.current_filename = current_file_name
-=======
->>>>>>> f99cc286
 
         if not current_file_name:
             return []
@@ -999,14 +991,10 @@
     def mark_file_dirty(self, filename):
         if filename is None:
             return
-<<<<<<< HEAD
-
-        with self.dirty_files_lock:
-            self.dirty_files.append(filename)
-=======
+
         with self.dirty_files as dirty_files:
             dirty_files.append(filename)
->>>>>>> f99cc286
+
         self.reinspect_event.set()
 
     def mark_cabal(self, cabal_name = None):
