--- conflicted
+++ resolved
@@ -6,13 +6,9 @@
 import threading
 import time
 
-<<<<<<< HEAD
 from sublime_haskell_common import *
 from ghci import ghci_info
 from haskell_docs import haskell_docs
-=======
-from sublime_haskell_common import PACKAGE_PATH, get_setting, get_cabal_project_dir_of_file, call_and_wait, call_ghcmod_and_wait, log, wait_for_window, output_error, get_settings, is_enabled_haskell_command, get_cabal_in_dir, with_status_message, show_status_message, SublimeHaskellError
->>>>>>> 86435dbb
 
 # Completion text longer than this is ellipsized:
 MAX_COMPLETION_LENGTH = 37
@@ -243,32 +239,8 @@
                     for d in file_info['declarations']:
                         identifier = d['identifier']
                         declaration_info = d['info']
-<<<<<<< HEAD
                         result.append((identifier + '\t' + declaration_info, identifier))
         return result
-=======
-                        # TODO: Show the declaration info somewhere.
-                        completions.append((identifier + '\t' + declaration_info, identifier))
-
-            # PRELUDE: Add the Prelude to the imports if it is not imported manually
-            # This is also done before the call to the ModuleInspector.
-            if u'Prelude' not in moduleImports:
-                moduleImports.insert(0, u'Prelude')
-
-            # Completion for modules by ghc-mod browse
-            with self.std_info_lock:
-                for mi in moduleImports:
-                    if mi not in self.std_info:
-                        # Module not imported, skip it
-                        continue
-
-                    std_module = self.std_info[mi]
-
-                    for v in std_module:
-                        completions.append((v + '\t' + mi, v))
-
-        return list(set(completions))
->>>>>>> 86435dbb
 
     def get_import_completions(self, view, prefix, locations):
 
@@ -288,22 +260,9 @@
             if match_import_list:
                 module_name = match_import_list.group('module')
                 import_list_completions = []
-<<<<<<< HEAD
-                import_list_completions.extend(self.info_completions(mname))
-                import_list_completions.extend(self.std_info_completions(mname))
-=======
-                with self.info_lock:
-                    for file_info in self.info.values():
-                        if file_info['moduleName'] == module_name:
-                            for d in file_info['declarations']:
-                                identifier = d['identifier']
-                                declaration_info = d['info']
-                                import_list_completions.append((identifier + '\t' + declaration_info, identifier))
-                with self.std_info_lock:
-                    if module_name in self.std_info:
-                        for v in self.std_info[module_name]:
-                            import_list_completions.append((v + '\t' + module_name, v))
->>>>>>> 86435dbb
+
+                import_list_completions.extend(self.info_completions(module_name))
+                import_list_completions.extend(self.std_info_completions(module_name))
 
                 return import_list_completions
 
@@ -716,10 +675,6 @@
             wait_for_window(lambda w: self.show_errors(w, error_msg))
         else:
             show_status_message(InspectorAgent.CABALMSG, True)
-<<<<<<< HEAD
-=======
-            sublime.set_timeout(lambda: sublime.status_message('Compiling Haskell CabalInspector' + u" \u2714"), 0)
->>>>>>> 86435dbb
         # Continue anyway
 
         # Compile the ModuleInspector:
@@ -956,11 +911,7 @@
         # See http://www.sublimetext.com/forum/viewtopic.php?t=8659
         # TODO: work around this
         comp = [c for c in completions if NO_SPECIAL_CHARS_RE.match(c[0].split('\t')[0])]
-<<<<<<< HEAD
         if get_setting('inhibit_completions') and len(comp) != 0:
-=======
-        if get_setting('inhibit_completions'):
->>>>>>> 86435dbb
             return (comp, sublime.INHIBIT_WORD_COMPLETIONS | sublime.INHIBIT_EXPLICIT_COMPLETIONS)
         return comp
 
