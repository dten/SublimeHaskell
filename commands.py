import json
import os.path
import re
import shlex
import threading
import webbrowser

import pprint

import sublime
import sublime_plugin

import SublimeHaskell.autocomplete as autocomplete
import SublimeHaskell.hsdev.agent as hsdev
import SublimeHaskell.hsdev.result_parse as HsDevResultParse
import SublimeHaskell.internals.logging as Logging
import SublimeHaskell.internals.output_collector as OutputCollector
import SublimeHaskell.internals.proc_helper as ProcHelper
import SublimeHaskell.internals.settings as Settings
import SublimeHaskell.internals.utils as Utils
import SublimeHaskell.sublime_haskell_common as Common
import SublimeHaskell.symbols as symbols

# Extract the filename, line, column from symbol info
SYMBOL_FILE_REGEX = r'^Defined at: (.*):(\d+):(\d+)$'


def is_scanned_source(view=None):
    _, view, file_shown_in_view = Common.get_haskell_command_window_view_file_project(view)
    if file_shown_in_view is None:
        return False
    return Utils.head_of(hsdev.client.module(file=file_shown_in_view)) is not None


def is_in_project(view=None):
    _, view, file_shown_in_view = Common.get_haskell_command_window_view_file_project(view)
    if file_shown_in_view is None:
        return False
    src_module = Utils.head_of(hsdev.client.module(file=file_shown_in_view))
    return src_module is not None and src_module.location.project is not None


def show_declaration_info_panel(view, decl):
    info = decl.detailed()
    panel = Common.output_panel(view.window(), info, 'sublime_haskell_symbol_info_panel', syntax='HaskellSymbolInfo')
    panel.settings().set('result_file_regex', SYMBOL_FILE_REGEX)
    panel.settings().erase('location')
    panel.settings().erase('package')
    panel.settings().erase('module')
    if decl.has_source_location():
        panel.settings().set('location', decl.get_source_location())
    if decl.by_cabal():
        panel.settings().set('package', decl.defined_module().location.package.package_id())
        panel.settings().set('module', decl.defined_module().name)


# Show symbol info for declaration via calling command
def show_declaration_info(view, decl):
    if decl.by_hayoo():
        show_declaration_info_panel(view, decl)
        return

    info = {}
    info['name'] = decl.name
    info['qname'] = decl.qualified_name()
    info['module_name'] = decl.module.name
    if decl.by_source():
        info['filename'] = decl.defined_module().location.filename
    if decl.by_cabal() and decl.defined_module().location.package.name:
        info['package_name'] = decl.module.location.package.name
        info['db'] = decl.module.location.db.to_string()

    sublime.set_timeout(lambda: view.run_command('sublime_haskell_symbol_info', info), 0)


class SublimeHaskellContext(sublime_plugin.EventListener):
    def __init__(self):
        super().__init__()

    def on_query_context(self, view, key, _operator, _operand, _matchall):
        retval = None
        if key == 'haskell_autofix':
            retval = view.settings().get('autofix')
        elif key == 'auto_completion_popup':
            retval = Settings.PLUGIN.auto_completion_popup
        elif key == 'haskell_source':
            retval = Common.is_haskell_source(view)
        elif key == 'haskell_source_or_repl':
            retval = Common.is_haskell_source(view) or Common.is_haskell_repl(view)
        elif key == 'haskell_repl':
            retval = Common.is_haskell_repl(view)
        elif key == 'haskell_symbol_info':
            retval = Common.is_haskell_symbol_info(view)
        elif key == 'cabal_source':
            retval = Common.is_cabal_source(view)
        elif key == 'scanned_source':
            retval = is_scanned_source(view)
        elif key == 'in_project':
            retval = is_in_project(view)
        elif key == "is_module_completion" or key == "is_import_completion":
            chars = {
                "is_module_completion": '.',
                "is_import_completion": '('}

            region = view.sel()[0]
            if region.a != region.b:
                retval = False
            else:
                word_region = view.word(region)
                preline = Common.get_line_contents_before_region(view, word_region)
                preline += chars[key]
                retval = autocomplete.can_complete_qualified_symbol(Common.get_qualified_symbol(preline))

        return retval

class SublimeHaskellComplete(Common.SublimeHaskellTextCommand):
    """ Show autocompletion popup """

    def __init__(self, view):
        super().__init__(view)
        self.wide = False

    def run(self, edit, characters, **kwargs):
        self.wide = kwargs.get('wide') or False
        if characters:
            for region in self.view.sel():
                self.view.insert(edit, region.end(), characters)

        # if can_complete_qualified_symbol(Common.get_qualified_symbol_at_region(self.view, self.view.sel()[0])):
        self.view.run_command("hide_auto_complete")
        sublime.set_timeout(self.do_complete, 1)

    def do_complete(self):
        if self.wide:
            autocomplete.AUTO_COMPLETER.mark_wide_completion(self.view)
        self.view.run_command("auto_complete")


class SublimeHaskellBrowseDeclarations(hsdev.HsDevTextCommand):
    """
    Show all available declarations in scope
    """
    def __init__(self, view):
        super().__init__(view)
        self.view = view
        self.decls = []
        self.current_file_name = view.file_name()
        self.status_msg = Common.status_message_process('Browse declarations', priority=3)

    def run(self, edit):
        self.status_msg.start()
        hsdev.client.scope(self.current_file_name, wait=False, on_response=self.on_resp, on_error=self.on_err)

    def on_resp(self, resp):
        self.decls = resp
        self.status_msg.stop()
        brief_decls = [[decl.brief(use_unicode=False), decl.docs.splitlines()[0] if decl.docs else ''] for decl in self.decls]
        self.view.window().show_quick_panel(brief_decls, self.on_done)

    def on_err(self, err, _details):
        self.status_msg.fail()
        self.status_msg.stop()
        Common.show_status_message('Browse declarations: {0}'.format(err))

    def on_done(self, idx):
        if idx >= 0:
            show_declaration_info(self.view, self.decls[idx])


class SublimeHaskellFindDeclarations(hsdev.HsDevWindowCommand):
    def __init__(self, win):
        super().__init__(win)
        self.decls = []

    def run(self):
        self.window.show_input_panel("Search string", "", self.on_done, self.on_change, self.on_cancel)

    def on_done(self, sym):
        self.decls = hsdev.client.symbol(lookup=sym, search_type='regex')
        if not self.decls:
            Common.show_status_message("Nothing found for: {0}".format(sym))
        else:
            module_decls = [[decl.module.name + ': ' + decl.brief(use_unicode=False), str(decl.defined_module().location)] \
                            for decl in self.decls]
            self.window.show_quick_panel(module_decls, self.on_select)

    def on_change(self, _sym):
        pass

    def on_cancel(self):
        pass

    def on_select(self, idx):
        if idx >= 0:
            show_declaration_info(self.window.active_view(), self.decls[idx])


class SublimeHaskellHayoo(hsdev.HsDevWindowCommand):
    def __init__(self, win):
        super().__init__(win)
        self.decls = []
        self.search_str = ''
        self.status_msg = None

    def run(self):
        self.window.show_input_panel("Search string", "", self.on_done, self.on_change, self.on_cancel)

    def on_done(self, search_str):
        self.search_str = search_str
        self.status_msg = Common.status_message_process("Hayoo '{0}'".format(search_str), priority=3)
        self.status_msg.start()
        hsdev.client.hayoo(self.search_str, page=0, pages=5, on_response=self.on_resp, on_error=self.on_err, wait=False)

    def on_change(self, _ignored):
        pass

    def on_cancel(self):
        pass

    def on_select(self, idx):
        if idx >= 0:
            show_declaration_info(self.window.active_view(), self.decls[idx])

    def on_err(self, err, _details):
        self.status_msg.fail()
        self.status_msg.stop()
        Common.show_status_message("Hayoo '{0}': {1}".format(self.search_str, err))

    def on_resp(self, resp):
        self.status_msg.stop()
        self.decls = resp
        if not self.decls:
            Common.show_status_message("Hayoo '{0}': not found".format(self.search_str))
            return
        brief_decls = [[decl.module.name + ': ' + decl.brief(use_unicode=False), str(decl.defined_module().location)]
                       for decl in self.decls]
        self.window.show_quick_panel(brief_decls, self.on_select)


class SublimeHaskellSearch(hsdev.HsDevWindowCommand):
    def __init__(self, win):
        super().__init__(win)
        self.search_str = ''
        self.decls = []
        self.status_msg = None

    def run(self):
        self.window.show_input_panel("Search string", "", self.on_done, self.on_change, self.on_cancel)

    def on_done(self, search_str):
        self.search_str = search_str
        self.status_msg = Common.status_message_process("Search '{0}'".format(search_str), priority=3)
        self.status_msg.start()
        hsdev.client.symbol(lookup=self.search_str, search_type='infix', wait=False,
                            on_response=self.on_symbol, on_error=self.on_err)

    def on_change(self, _ignored):
        pass

    def on_cancel(self):
        pass

    def on_select(self, idx):
        if idx >= 0:
            show_declaration_info(self.window.active_view(), self.decls[idx])

    def on_err(self, err, _details):
        self.status_msg.fail()
        self.status_msg.stop()
        Common.show_status_message("Search '{0}': {1}".format(self.search_str, err))

    def on_symbol(self, resp):
        self.decls.extend(resp)
        hsdev.client.hayoo(self.search_str, page=0, pages=5, wait=False, on_response=self.on_resp, on_error=self.on_err)

    def on_resp(self, resp):
        self.status_msg.stop()
        self.decls.extend(resp)
        if not self.decls:
            Common.show_status_message("Search '{0}' not found".format(self.search_str))
        else:
            hayoo_results = [[decl.module.name + ': ' + decl.brief(use_unicode=False), str(decl.defined_module().location)]
                             for decl in self.decls]
            self.window.show_quick_panel(hayoo_results, self.on_select)


# General goto command
class SublimeHaskellGoTo(hsdev.HsDevWindowCommand):
    def __init__(self, win):
        super().__init__(win)
        self.view = win.active_view()
        self.decls = []
        self.declarations = []
        self.current_filename = self.view.file_name()
        self.line, self.column = self.view.rowcol(self.view.sel()[0].a)

    def run(self, **kwargs):
        project = kwargs.get('project') or False
        decls = []

        if project:
            current_project = Utils.head_of(hsdev.client.module(file=self.current_filename)).location.project
            if not current_project:
                Common.show_status_message('File {0} is not in project'.format(self.current_filename), False)
                return

            decls = self.sorted_decls_name(hsdev.client.symbol(project=current_project))
            self.declarations = [[decl.brief(True, use_unicode=False), decl.module.name] for decl in decls]
        else:
            decls = self.sorted_decls_pos(hsdev.client.symbol(file=self.current_filename, local_names=True))
            self.declarations = [[(decl.position.column * ' ') + decl.brief(True, use_unicode=False)] for decl in decls]
        self.decls = decls[:]
        print("Goto: decls {0}".format(decls))

        if not decls:
            self.window.show_quick_panel(self.declarations,
                                         self.on_done, 0,
                                         self.closest_idx(decls),
                                         self.on_highlighted if not project else None)

    def qualified_decls(self, decls):
        return [decl.make_qualified() for decl in decls]

    def sorted_decls_name(self, decls):
        return list(sorted(decls, key=lambda d: d.name))

    def sorted_decls_pos(self, decls):
        return list(sorted(decls, key=lambda d: (d.position.line, d.position.column)))

    def closest_idx(self, decls):
        fdecls = list(filter(
            lambda d: d[1].defined_module().location.filename == self.current_filename,
            enumerate(decls)))
        if not fdecls:
            return -1
        return min(fdecls, key=lambda d: abs(d[1].position.line - self.line))[0]

    def on_done(self, idx):
        if idx == -1:
            return
        self.open(self.decls[idx])

    def on_highlighted(self, idx):
        if idx == -1:
            return
        self.open(self.decls[idx], True)

    def open(self, decl, transient=False):
        self.window.open_file(decl.get_source_location(),
                              sublime.ENCODED_POSITION | sublime.TRANSIENT if transient else sublime.ENCODED_POSITION)


class SublimeHaskellGoToModule(hsdev.HsDevWindowCommand):
    def __init__(self, win):
        super().__init__(win)
        self.modules = []
        self.window = win

    def run(self):
        self.modules = hsdev.client.list_modules(source=True)
        self.window.show_quick_panel([[m.name if m.name != 'Main' else 'Main in {0}'.format(m.location.to_string()),
                                       m.location.to_string()] for m in self.modules],
                                     self.on_done, 0, 0, self.on_highlighted)

    def on_done(self, idx):
        if idx >= 0:
            self.window.open_file(self.modules[idx].location.to_string())

    def on_highlighted(self, idx):
        if idx >= 0:
            self.window.open_file(self.modules[idx].location.to_string(), sublime.TRANSIENT)


class SublimeHaskellGoToHackagePackage(Common.SublimeHaskellTextCommand):
    def __init__(self, view):
        super().__init__(view)

    def run(self, edit):
        pack = self.view.settings().get('package')
        if pack:
            webbrowser.open('http://hackage.haskell.org/package/{0}'.format(pack))

    def is_enabled(self):
        return self.view.settings().get('package') is not None

    def is_visible(self):
        return Common.is_haskell_symbol_info(self.view)


class SublimeHaskellGoToHackageModule(hsdev.HsDevTextCommand):
    def __init__(self, view):
        super().__init__(view)
        self.candidates = []

    def run(self, edit):
        if Common.is_haskell_symbol_info(self.view):
            pack = self.view.settings().get('package')
            mod = self.view.settings().get('module')
            if pack and mod:
                webbrowser.open('http://hackage.haskell.org/package/{0}/docs/{1}.html'.format(pack, mod.replace('.', '-')))
        else:
            qsymbol = Common.get_qualified_symbol_at_region(self.view, self.view.sel()[0])

            modules = []
            if qsymbol.is_module():  # module
                scope = self.view.file_name()
                if scope:
                    modules = [m for m in hsdev.client.scope_modules(scope, lookup=qsymbol.module, search_type='exact')
                               if m.by_cabal()]
                else:
                    modules = [m for m in hsdev.client.list_modules(symdb=m.location.db)
                               if m.name == qsymbol.module and m.by_cabal()]
            else:  # symbol
                scope = self.view.file_name()
                if scope:
                    decls = hsdev.client.whois(qsymbol.qualified_name(), file=scope) or \
                            hsdev.client.lookup(qsymbol.full_name(), file=scope) or \
                            hsdev.client.symbol(lookup=qsymbol.full_name(), search_type='exact')
                    if not decls:
                        Common.show_status_message('Module for symbol {0} not found'.format(qsymbol.full_name()))
                        return
                    modules = [decl.defined_module() for decl in decls]

            if len(modules) == 0:
                Common.show_status_message('Module {0} not found'.format(qsymbol.module))
            elif len(modules) == 1:
                pkg_id = modules[0].location.package.package_id()
                pkg_name = modules[0].name.replace('.', '-')
                webbrowser.open('http://hackage.haskell.org/package/{0}/docs/{1}.html'.format(pkg_id, pkg_name))
            else:
                self.candidates = modules[:]
                self.view.window().show_quick_panel([[m.name, m.location.package.package_id()] for m in self.candidates],
                                                    self.on_done)

    def on_done(self, idx):
        if idx >= 0:
            pkg_id = self.candidates[idx].location.package.package_id()
            pkg_name = self.candidates[idx].name.replace('.', '-')
            webbrowser.open('http://hackage.haskell.org/package/{0}/docs/{1}.html'.format(pkg_id, pkg_name))

    def is_enabled(self):
        return (self.view.settings().get('package') is not None) or \
               Common.is_haskell_source(self.view) or \
               Common.is_haskell_repl(self.view)

    def is_visible(self):
        return Common.is_haskell_symbol_info(self.view) or \
               Common.is_haskell_source(self.view) or \
               Common.is_haskell_repl(self.view)


class SublimeHaskellGoToAnyDeclaration(Common.SublimeHaskellWindowCommand):
    def __init__(self, window):
        super().__init__(window)
        self.cache = None

    def run(self):
        with autocomplete.AUTO_COMPLETER.cache as cache_:
            self.cache = cache_
            self.window.show_quick_panel(cache_.source_locs, self.on_done)

    def on_done(self, idx):
        if idx >= 0:
            self.window.open_file(self.cache.source_locs[idx][1], sublime.ENCODED_POSITION)


class SublimeHaskellReinspectAll(hsdev.HsDevWindowCommand):
    def run(self):
        if hsdev.agent_connected():
            Logging.log('reinspect all', Logging.LOG_TRACE)
            hsdev.agent.start_inspect()
        else:
            Common.show_status_message("inspector not connected", is_ok=False)


class SublimeHaskellScanContents(hsdev.HsDevTextCommand):
    """
    Scan module contents
    """
    def __init__(self, view):
        super().__init__(view)
        self.current_file_name = None
        self.status_msg = None

    def run(self, edit, **kwargs):
        self.current_file_name = kwargs.get('filename') or self.view.file_name()
        self.status_msg = Common.status_message_process("Scanning {0}".format(self.current_file_name), priority=3)
        self.status_msg.start()

        def on_resp(_resp):
            self.status_msg.stop()
            autocomplete.update_completions_async([self.current_file_name])

        def on_err(_err, _details):
            self.status_msg.fail()
            self.status_msg.stop()

        hsdev.client.scan(contents={self.current_file_name: self.view.substr(sublime.Region(0, self.view.size()))},
                          on_response=on_resp,
                          on_error=on_err)


class SublimeHaskellInferDocs(hsdev.HsDevTextCommand):
    """
    Infer types and scan docs for current module
    """
    def __init__(self, view):
        super().__init__(view)
        self.current_file_name = None
        self.status_msg = None

    def run(self, edit, **kwargs):
        self.current_file_name = kwargs.get('filename') or self.view.file_name()
        self.status_msg = Common.status_message_process("Scanning docs for {0}".format(self.current_file_name), priority=3)
        self.status_msg.start()

        def run_infer():
            self.status_msg = Common.status_message_process("Inferring types for {0}".format(self.current_file_name),
                                                            priority=3)
            self.status_msg.start()

            def on_resp_(_resp):
                self.status_msg.stop()

            def on_err_(_err, _details):
                self.status_msg.fail()
                self.status_msg.stop()

            hsdev.client.infer(files=[self.current_file_name], on_response=on_resp_, on_error=on_err_)

        def on_resp(_resp):
            self.status_msg.stop()
            run_infer()

        def on_err(_err, _details):
            self.status_msg.fail()
            self.status_msg.stop()
            run_infer()

        hsdev.client.docs(files=[self.current_file_name], on_response=on_resp, on_error=on_err)


class SublimeHaskellSymbolInfoCommand(hsdev.HsDevTextCommand):
    """
    Show information about selected symbol

    """
    def __init__(self, view):
        super().__init__(view)
        self.full_name = None
        self.current_file_name = None
        self.candidates = None
        self.candidate_selected = None
        self.whois_name = None

    def run(self, edit, **kwargs):
        filename = kwargs.get('filename')
        module_name = kwargs.get('module_name')
        package_name = kwargs.get('package_name')
        symdb = kwargs.get('db')
        name = kwargs.get('name')
        qname = kwargs.get('qname')
        no_browse = kwargs.get('no_browse') or False

        if qname:
            self.full_name = qname
            self.current_file_name = self.view.file_name()
            # Try whois it, followed by file symbol and wider module searches
            self.candidates = self.collect_candidates(qname, name, filename, module_name, package_name, symdb)
        else:
            self.current_file_name = self.view.file_name()

            qsymbol = Common.get_qualified_symbol(qname) \
                      if qname \
                      else Common.get_qualified_symbol_at_region(self.view, self.view.sel()[0])
            module_word = qsymbol.module
            ident = qsymbol.name

            if ident is None:  # module
                if not no_browse:
                    self.view.window().run_command('sublime_haskell_browse_module', {'module_name': module_word,
                                                                                     'scope': self.current_file_name})
                return

            if not module_word and not ident:
                Common.show_status_message('No symbol selected', False)
                return

            self.whois_name = qsymbol.qualified_name()
            self.full_name = qsymbol.full_name()

            self.candidates = (hsdev.client.whois(self.whois_name, self.current_file_name) or [])[:1]

            if not self.candidates:
                self.candidates = hsdev.client.lookup(self.full_name, self.current_file_name)

            if not self.candidates:
                self.candidates = hsdev.client.symbol(lookup=self.full_name, search_type='exact')

        if not self.candidates:
            Common.show_status_message('Symbol {0} not found'.format(self.full_name))
        elif len(self.candidates) == 1:
            self.show_symbol_info(self.candidates[0])
        elif not no_browse:
            results = [[c.qualified_name(), c.defined_module().location.to_string()] for c in self.candidates]
            self.view.window().show_quick_panel(results, self.on_done)

    def on_done(self, idx):
        if idx == -1:
            return
        self.show_symbol_info(self.candidates[idx])

    def on_import_selected(self, idx):
        if idx == 0:  # Yes, select imported module
            results = ['{0}.{1}'.format(i[0], i[1]) for i in self.candidates]
            sublime.set_timeout(lambda: self.view.window().show_quick_panel(results, self.on_candidate_selected), 0)

    def on_candidate_selected(self, idx):
        if idx == -1:
            return

        (module_name, ident_name) = self.candidates[idx]
        info = hsdev.client.whois('{0}.{1}'.format(module_name, ident_name), self.view.file_name())

        if info:
            self.show_symbol_info(info[0])
        else:
            Common.show_status_message("Can't get info for {0}.{1}".format(module_name, ident_name), False)

    def show_symbol_info(self, decl):
        show_declaration_info_panel(self.view, decl)

    def is_visible(self):
        return Common.is_haskell_source(self.view) or Common.is_haskell_repl(self.view)

    def collect_candidates(self, qualified_name, unqualified_name, filename, module_name, package_name, symdb):
        candidates = hsdev.client.whois(qualified_name, file=self.current_file_name)
        if not candidates:
            if filename:
                candidates = hsdev.client.symbol(lookup=unqualified_name, search_type='exact', file=filename)
            else:
                if module_name and package_name:
                    candidates = hsdev.client.symbol(lookup=unqualified_name, search_type='exact', module=module_name,
                                                     symdb=symbols.PackageDb.from_string(symdb) if symdb else None,
                                                     package=package_name)
                else:
                    candidates = []

        return candidates

TOGGLE_SYMBOL_INFO = False


class SublimeHaskellToggleSymbolInfoCommand(hsdev.HsDevWindowCommand):
    def run(self):
        global TOGGLE_SYMBOL_INFO
        TOGGLE_SYMBOL_INFO = not TOGGLE_SYMBOL_INFO
        Common.show_status_message('continuous symbol info: {0}'.format('on' if TOGGLE_SYMBOL_INFO else 'off'))


class SublimeHaskellContinuousSymbolInfo(sublime_plugin.EventListener):
    def on_selection_modified(self, view):
        if TOGGLE_SYMBOL_INFO and Common.is_haskell_source(view) and view.file_name():
            view.run_command('sublime_haskell_symbol_info', {'no_browse': True})


class SublimeHaskellInsertImportForSymbol(hsdev.HsDevTextCommand):
    """
    Insert import for symbol
    """
    def __init__(self, view):
        super().__init__(view)
        self.full_name = None
        self.current_file_name = None
        self.edit = None
        self.candidates = None
        self.module_name = None

    def run(self, edit, **kwargs):
        filename = kwargs.get('filename')
        decl = kwargs.get('decl')
        module_name = kwargs.get('module_name')

        self.full_name = decl
        self.current_file_name = filename
        self.edit = edit

        if module_name is not None:
            self.add_import(module_name)
            return

        if not self.current_file_name:
            self.current_file_name = self.view.file_name()

        if not self.full_name:
            qsymbol = Common.get_qualified_symbol_at_region(self.view, self.view.sel()[0])
            self.full_name = qsymbol.qualified_name()

        if hsdev.client.whois(self.full_name, self.current_file_name):
            Common.show_status_message('Symbol {0} already in scope'.format(self.full_name))
            return

        self.candidates = hsdev.client.lookup(self.full_name, self.current_file_name)

        if not self.candidates:
            Common.show_status_message('Symbol {0} not found'.format(self.full_name))
        elif len(self.candidates) == 1:
            self.add_import(self.candidates[0].module.name)
        else:
            self.view.window().show_quick_panel([[c.module.name] for c in self.candidates], self.on_done)

    def add_import(self, module_name):
        self.module_name = module_name
        contents = self.view.substr(sublime.Region(0, self.view.size()))
        # Truncate contents_part to the module declaration and the imports list, if present.
        imports_list = list(re.finditer('^import.*$', contents, re.MULTILINE))
        if len(imports_list) > 0:
            imports_list = imports_list[-1].end()
            contents = contents[0:imports_list]

        ProcHelper.ProcHelper.invoke_tool(['hsinspect'], 'hsinspect', contents, self.on_inspected, check_enabled=False)

    def on_inspected(self, result):
<<<<<<< HEAD
        cur_module = HsDevResultParse.parse_module(json.loads(result)['module']) \
                     if self.view.is_dirty() \
                     else Utils.head_of(hsdev.client.module(file=self.current_file_name))
        imports = sorted(cur_module.imports, key=lambda i: i.position.line)
        after = [i for i in imports if i.module > self.module_name]

        insert_line = 0
        insert_gap = False

        if len(after) > 0:
            # Insert before after[0]
            insert_line = after[0].position.line - 1
        elif len(imports) > 0:
            # Insert after all imports
            insert_line = imports[-1].position.line
        elif len(cur_module.declarations) > 0:
            # Insert before first declaration
            insert_line = min([d.position.line for d in cur_module.declarations.values()]) - 1
            insert_gap = True
=======
        imp_module = None

        if self.view.is_dirty():
            # Use the buffer's contents
            pyresult = json.loads(result).get('result')
            if pyresult is not None:
                if Logging.is_log_level(Logging.LOG_DEBUG):
                    pprint.pprint(pyresult, width=80)
                modinfo = pyresult.get('module')
                if modinfo is not None:
                    imp_module = HsDevResultParse.parse_module(modinfo)
>>>>>>> e8290ca4
        else:
            # Otherwise, use the actual file
            imp_module = Utils.head_of(hsdev.client.module(file=self.current_file_name))

        if imp_module is not None:
            imports = sorted(imp_module.imports, key=lambda i: i.position.line)
            after = [i for i in imports if i.module > self.module_name]

            insert_line = 0
            insert_gap = False

            if len(after) > 0:
                # Insert before after[0]
                insert_line = after[0].position.line - 1
            elif len(imports) > 0:
                # Insert after all imports
                insert_line = imports[-1].position.line
            elif len(imp_module.declarations) > 0:
                # Insert before first declaration
                insert_line = min([d.position.line for d in imp_module.declarations.values()]) - 1
                insert_gap = True
            else:
                # Try to add the import just after the "where" of the module declaration
                contents = self.view.substr(sublime.Region(0, self.view.size()))
                mod_decl = re.search('module.*where', contents, re.MULTILINE)
                if mod_decl is not None:
                    insert_line = mod_decl.end()
                    insert_gap = True
                else:
                    # Punt! Insert at the end of the file
                    insert_line = self.view.rowcol(self.view.size())[0]

            insert_text = 'import {0}\n'.format(self.module_name) + ('\n' if insert_gap else '')

<<<<<<< HEAD
        point = self.view.text_point(insert_line, 0)
        self.view.insert(self.edit, point, insert_text)
=======
            point = self.view.text_point(insert_line, 0)
            self.view.insert(self.edit, point, insert_text)
>>>>>>> e8290ca4

            Common.show_status_message('Import {0} added'.format(self.module_name), True)

    def on_done(self, idx):
        if idx == -1:
            return
        self.view.run_command('sublime_haskell_insert_import_for_symbol', {
            'filename': self.current_file_name,
            'module_name': self.candidates[idx].module.name})

    def is_visible(self):
        return Common.is_haskell_source(self.view)


class SublimeHaskellClearImports(hsdev.HsDevTextCommand):
    def __init__(self, view):
        super().__init__(view)
        self.current_file_name = None
        self.edit = None

    def run(self, edit, **kwargs):
        self.current_file_name = kwargs.get('filename')
        self.edit = edit

        if not self.current_file_name:
            self.current_file_name = self.view.file_name()

        imp_module = Utils.head_of(hsdev.client.module(file=self.current_file_name))
        if not imp_module:
            Logging.log("module not scanned")
            return

        imports = sorted(imp_module.imports, key=lambda i: i.position.line)

        cmd = ['hsclearimports', self.current_file_name, '--max-import-list', '32']
        exit_code, cleared, err = ProcHelper.ProcHelper.run_process(cmd)
        if exit_code != 0:
            Logging.log('hsclearimports error: {0}'.format(err), Logging.LOG_ERROR)
            return

        new_imports = cleared.splitlines()

        if len(imports) != len(new_imports):
            Logging.log('different number of imports: {0} and {1}'.format(len(imports), len(new_imports)), Logging.LOG_ERROR)
            return

        Logging.log('replacing imports for {0}'.format(self.current_file_name), Logging.LOG_TRACE)
        erased = 0
        for imp, new_imp in zip(imports, new_imports):
            point = self.view.text_point(imp.position.line - 1 - erased, 0)
            if new_imp.endswith('()'):
                self.view.erase(edit, self.view.full_line(point))
                erased = erased + 1
            else:
                self.view.replace(edit, self.view.line(point), new_imp)


class SublimeHaskellBrowseModule(hsdev.HsDevWindowCommand):
    """
    Browse module symbols
    """
    def __init__(self, window):
        super().__init__(window)
        self.candidates = None
        self.current_file_name = None

    def run(self, **kwargs):
        module_name = kwargs.get('module_name')
        filename = kwargs.get('filename')
        symdb = kwargs.get('db')
        scope = kwargs.get('scope')

        self.candidates = []
        self.current_file_name = self.window.active_view().file_name()

        the_module = None

        if filename:
            the_module = Utils.head_of(hsdev.client.module(file=filename))
            if not the_module:
                Common.show_status_message('Module {0} not found'.format(filename))
                return
        elif module_name:
<<<<<<< HEAD
            # FIXME: This should be a function
            cand_mods = hsdev.client.scope_modules(scope, lookup=module_name, search_type='exact') \
                        if scope \
                        else hsdev.client.scope_modules(self.current_file_name, lookup=module_name, search_type='exact') \
                          if self.current_file_name \
                          else hsdev.client.list_modules(module=module_name,
                                                         symdb=symbols.PackageDb.from_string(symdb) if symdb else None)

=======
            cand_mods = self.candidate_modules(module_name, scope, symdb)
>>>>>>> e8290ca4
            if len(cand_mods) == 0:
                Common.show_status_message('Module {0} not found'.format(module_name))
                return
            elif len(cand_mods) == 1:
<<<<<<< HEAD
                # FIXME: This should be a function
                the_module = hsdev.client.module(lookup=module_name, search_type='exact', file=cand_mods[0].location.filename) \
                             if cand_mods[0].by_source() \
                             else hsdev.client.module(lookup=module_name,
                                                      search_type='exact',
                                                      symdb=cand_mods[0].location.db,
                                                      package=cand_mods[0].location.package.name) \
                               if cand_mods[0].by_cabal() \
                               else hsdev.client.module(lookup=module_name, search_type='exact')
=======
                the_module = self.get_module_info(cand_mods[0], module_name)
>>>>>>> e8290ca4
                if the_module:
                    the_module = Utils.head_of(the_module)
            else:
                self.candidates.extend([(m, [m.name, m.location.to_string()]) for m in cand_mods])
<<<<<<< HEAD

=======
>>>>>>> e8290ca4
        else:
            if self.current_file_name:
                cand_mods = hsdev.client.scope_modules(self.current_file_name)
            else:
                cand_mods = hsdev.client.list_modules(symdb=symbols.PackageDb.from_string(symdb) if symdb else None)
            self.candidates.extend([(m, [m.name, m.location.to_string()]) for m in cand_mods])

        if the_module:
            self.candidates = sorted(list(the_module.declarations.values()), key=lambda d: d.brief())
            results = [[decl.brief(use_unicode=False), decl.docs.splitlines()[0] if decl.docs else ''] \
                      for decl in self.candidates]
            self.window.show_quick_panel(results, self.on_symbol_selected)
<<<<<<< HEAD
            return

        self.candidates.sort(key=lambda c: c[1][0])
        self.window.show_quick_panel([c[1] for c in self.candidates], self.on_done)
=======
        else:
            self.candidates.sort(key=lambda c: c[1][0])
            self.window.show_quick_panel([c[1] for c in self.candidates], self.on_done)
>>>>>>> e8290ca4

    def on_done(self, idx):
        if idx == -1:
            return

        the_module = self.candidates[idx][0]

        info = {}
        info['module_name'] = the_module.name
        if the_module.by_source():
            info['filename'] = the_module.location.filename
        if the_module.by_cabal() and the_module.location.package.name:
            info['package_name'] = the_module.location.package.name
            info['db'] = the_module.location.db.to_string()

        sublime.set_timeout(lambda: self.window.run_command('sublime_haskell_browse_module', info), 0)

    def on_symbol_selected(self, idx):
        if idx == -1:
            return
        show_declaration_info(self.window.active_view(), self.candidates[idx])

    def candidate_modules(self, module_name, scope, symdb):
        retval = None
        if scope is not None:
            retval = hsdev.client.scope_modules(scope, lookup=module_name, search_type='exact')
        elif self.current_file_name is not None:
            retval = hsdev.client.scope_modules(self.current_file_name, lookup=module_name, search_type='exact')
        else:
            retval = hsdev.client.list_modules(module=module_name,
                                               symdb=symbols.PackageDb.from_string(symdb) if symdb else None)
        return retval

    def get_module_info(self, module, module_name):
        retval = None
        if module.by_source():
            retval = hsdev.client.module(lookup=module_name, search_type='exact', file=module.location.filename)
        elif module.by_cabal():
            retval = hsdev.client.module(lookup=module_name, search_type='exact', symdb=module.location.db,
                                         package=module.location.package.name)
        else:
            retval = hsdev.client.module(lookup=module_name, search_type='exact')

        return retval

class SublimeHaskellGoToDeclaration(hsdev.HsDevTextCommand):
    def __init__(self, view):
        super().__init__(view)
        self.select_candidates = None

    def run(self, edit):
        qsymbol = Common.get_qualified_symbol_at_region(self.view, self.view.sel()[0])

        if Common.is_haskell_symbol_info(self.view):  # Go to within symbol info window
            loc = self.view.settings().get('location')
            if loc:
                self.view.window().open_file(loc, sublime.ENCODED_POSITION)
            else:
                Common.show_status_message('Source location of {0} not found'.format(qsymbol.name), False)
        else:
            whois_name = qsymbol.qualified_name()
            full_name = qsymbol.full_name()
            current_file_name = self.view.file_name()
            # current_project = Common.get_cabal_project_dir_of_file(current_file_name)

            candidates = []
            module_candidates = []
            if not qsymbol.is_module():
                candidates = list(filter(lambda d: d.by_source(), hsdev.client.whois(whois_name, current_file_name)))

                if candidates:
                    if candidates[0].has_source_location():
                        self.view.window().open_file(candidates[0].get_source_location(), sublime.ENCODED_POSITION)
                    else:
                        cands = candidates[:]
                        candidates = []
                        for cand in cands:
                            for i in cand.imported:
                                candidates = [s for s in hsdev.client.symbol(lookup=cand.name, search_type='exact', source=True)
                                              if s.module.name == i.module]
                                if candidates and candidates[0].has_source_location():
                                    self.view.window().open_file(candidates[0].get_source_location(), sublime.ENCODED_POSITION)
                    return
                else:
                    candidates = hsdev.client.symbol(lookup=qsymbol.name, search_type='exact', source=True)
            else:
                module_candidates = [m for m in hsdev.client.list_modules(source=True, module=full_name) if m.name == full_name]

            if not candidates and not module_candidates:
                Common.show_status_message('Declaration {0} not found'.format(qsymbol.name), False)
            else:
                candidates_len = len(candidates) if candidates is not None else 0
                module_candidates_len = len(module_candidates) if module_candidates is not None else 0

                if candidates_len + module_candidates_len == 1:
                    if candidates_len == 1:
                        self.view.window().open_file(candidates[0].get_source_location(), sublime.ENCODED_POSITION)
                    elif module_candidates_len == 1:
                        self.view.window().open_file(module_candidates[0].location.filename)
                    return
                else:
                    # many candidates
                    self.select_candidates = [([c.brief(use_unicode=False), c.get_source_location()], True) for c in candidates]
                    self.select_candidates += [([m.name, m.location.filename], False) for m in module_candidates]

                    just_names = [c[0] for c in self.select_candidates]
                    self.view.window().show_quick_panel(just_names, self.on_done, 0, 0, self.on_highlighted)

    def on_done(self, idx):
        if idx == -1:
            return

        selected = self.select_candidates[idx]
        if selected[1]:
            self.view.window().open_file(selected[0][1], sublime.ENCODED_POSITION)
        else:
            self.view.window().open_file(selected[0][1])

    def on_highlighted(self, idx):
        if idx >= 0:
            selected = self.select_candidates[idx]
            if selected[1]:
                self.view.window().open_file(selected[0][1], sublime.ENCODED_POSITION | sublime.TRANSIENT)
            else:
                self.view.window().open_file(selected[0][1], sublime.TRANSIENT)

    def is_enabled(self):
        return Common.is_haskell_source(self.view) or Common.is_haskell_repl(self.view) or \
               (Common.is_haskell_symbol_info(self.view) and self.view.settings().get('location'))


class SublimeHaskellEvalReplaceCommand(Common.SublimeHaskellTextCommand):
    def run(self, edit, **kwargs):
        results = kwargs.get('results') or []

        for i, res in enumerate(results):
            if res is not None:
                self.view.replace(edit, self.view.sel()[i], str(res))
        for j in range(len(results), len(self.view.sel())):
            self.view.erase(edit, self.view.sel()[j])

    def is_enabled(self):
        return True


def ghc_eval_x(resps):
    # Drop 'fail' to be 'None' and unwrap strings
    # No idea how to call this function
    def process(i):
        if isinstance(i, dict):
            return None
        try:
            resp_str = json.loads(i)  # FIXME: Is it ok?
            if isinstance(resp_str, str):
                return resp_str
        except ValueError:
            pass

        return i
    return list(map(process, resps))


def ghc_eval_merge_results(left, right):
    # Prefer result in 'l', but if there's 'fail' - use result from 'r'
    return [x or y for x, y in zip(left, right)]


class SublimeHaskellEvalSelectionCommand(hsdev.HsDevTextCommand):
    def __init__(self, view):
        super().__init__(view)
        self.args = []
        self.results = None

    def run(self, edit):
        self.args = [self.view.substr(s) for s in self.view.sel()]
        self.results = ghc_eval_x(hsdev.client.ghc_eval(self.args))

        self.view.run_command('sublime_haskell_eval_replace', {'results': self.results})

    def is_enabled(self):
        return True

    def is_visible(self):
        return True


class SublimeHaskellApplyToSelectionCommand(hsdev.HsDevTextCommand):
    def __init__(self, view):
        super().__init__(view)
        self.args = []
        self.edit = None
        self.results = None
        self.string_results = None

    def run(self, edit):
        self.args = [self.view.substr(s) for s in self.view.sel()]
        self.edit = edit
        self.view.window().show_input_panel('Function', '', self.on_done, None, self.on_cancel)

    def is_enabled(self):
        return True

    def is_visible(self):
        return True

    def on_done(self, fname):
        self.results = ghc_eval_x(hsdev.client.ghc_eval(["({0}) ({1})".format(fname, a) for a in self.args]))
        self.string_results = ghc_eval_x(hsdev.client.ghc_eval(["({0}) ({1})".format(fname, json.dumps(a)) for a in self.args]))

        self.view.run_command('sublime_haskell_eval_replace',
                              {'results': ghc_eval_merge_results(self.results, self.string_results)})

    def on_cancel(self):
        pass


class SublimeHaskellApplyToSelectionListCommand(hsdev.HsDevTextCommand):
    def __init__(self, view):
        super().__init__(view)
        self.args = []
        self.edit = None
        self.results = None
        self.string_results = None
        self.res = None

    def run(self, edit):
        self.args = [self.view.substr(s) for s in self.view.sel()]
        self.edit = edit
        self.view.window().show_input_panel('Function', '', self.on_done, None, self.on_cancel)

    def is_enabled(self):
        return True

    def is_visible(self):
        return True

    def on_done(self, fname):
        self.results = ghc_eval_x(hsdev.client.ghc_eval(['({0}) [{1}]'.format(fname, ", ".join(self.args))]))
        self.string_results = ghc_eval_x(hsdev.client.ghc_eval(['({0}) [{1}]'.format(fname, ", ".join([json.dumps(a)
                                                                                                       for a in self.args]))]))
        self.res = ghc_eval_merge_results(self.results, self.string_results)

        if self.res[0] is None:
            return
        else:
            result_list = json.loads(self.res[0])
            self.view.run_command('sublime_haskell_eval_replace', {'results': result_list})

    def on_cancel(self):
        pass


class AutoFixState(object):
    def __init__(self, view=None, corrections=None, selected=0, undo_history=None, redo_history=None):
        self.view = view
        self.corrections = corrections or []
        self.selected = selected
        self.undo_history = undo_history[:] if undo_history is not None else []
        self.redo_history = redo_history[:] if redo_history is not None else []

    def is_active(self):
        return self.view and self.corrections

    def set(self, view, corrections, selected=0, undo_history=None, redo_history=None):
        if self.is_active():
            self.clear()
        self.view = view
        self.view.settings().set('autofix', True)
        self.view.set_read_only(True)
        self.corrections = corrections
        self.selected = selected
        self.undo_history = undo_history[:] if undo_history is not None else []
        self.redo_history = redo_history[:] if redo_history is not None else []

    def clear(self):
        if self.view:
            self.view.set_read_only(False)
            self.view.settings().erase('autofix')
            self.unmark()
            self.view = None
            self.corrections.clear()
            self.undo_history.clear()
            self.redo_history.clear()
            self.selected = 0

    def get_corrections(self):
        corrs = self.corrections[:]
        cur = corrs.pop(self.selected)
        return (cur, corrs)

    def current_correction(self):
        return self.corrections[self.selected]

    def mark(self):
        (cur, corrs) = self.get_corrections()

        self.view.add_regions('autofix', [corr.to_region(self.view) for corr in corrs], 'warning', 'dot', sublime.DRAW_OUTLINED)
        rgns = [cur.to_region(self.view)]
        self.view.add_regions('autofix_current', rgns, 'warning', 'dot')
        self.view.show(sublime.Region(rgns[0].a, rgns[-1].b))
        Common.output_panel(self.view.window(),
                            'Press {0}\n\n{1}'.format(self.keys(), self.message(cur)),
                            'sublime_haskell_auto_fix',
                            syntax='HaskellAutoFix')

    def keys(self):
        return u'↑ ↓ ↵ ctrl+z ctrl+y esc'

    def message(self, cur):
        if cur.corrector.contents:
            return u'\u2014 {0}\n  Why not:\n\n{1}'.format(cur.message, cur.corrector.contents)
        return u'\u2014 {0}'.format(cur.message)

    def unmark(self):
        self.view.erase_regions('autofix')
        self.view.erase_regions('autofix_current')
        window = self.view.window()
        if window is not None:
            window.run_command('hide_panel', {'panel': 'output.' + 'sublime_haskell_auto_fix'})

    def count(self):
        return len(self.corrections)

    def set_selected(self, i):
        if i < 0 or i >= len(self.corrections):
            Logging.log('AutoFixState.set_selected({0}): out of bound'.format(i), Logging.LOG_ERROR)
            return
        self.selected = i
        self.mark()

    def fix_current(self):
        self.undo_history.append((self.corrections[:], self.selected))
        self.redo_history.clear()
        (cur, corrs) = self.get_corrections()
        self.corrections = hsdev.client.autofix_fix(HsDevResultParse.encode_corrections([cur]),
                                                    rest=HsDevResultParse.encode_corrections(corrs),
                                                    pure=True)
        if not self.corrections:
            self.selected = 0
            self.clear()
            return False
        if self.selected >= len(self.corrections):
            self.selected = 0
        self.mark()
        return True

    def has_undo(self):
        return len(self.undo_history) > 0

    def undo(self):
        if not self.has_undo():
            return False
        (corrs, sel) = self.undo_history.pop()
        self.redo_history.append((self.corrections[:], self.selected))
        self.corrections = corrs[:]
        self.selected = sel
        self.mark()
        return True

    def has_redo(self):
        return len(self.redo_history) > 0

    def redo(self):
        if not self.has_redo():
            return False
        (corrs, sel) = self.redo_history.pop()
        self.undo_history.append((self.corrections[:], self.selected))
        self.corrections = corrs[:]
        self.selected = sel
        self.mark()
        return True

AUTOFIX_STATE = AutoFixState()


class SublimeHaskellAutoFix(hsdev.HsDevWindowCommand):
    def __init__(self, window):
        super().__init__(window)
        self.messages = []
        self.status_msg = None

    def run(self):
        if self.window.active_view().file_name():
            def on_resp(msgs):
                self.messages = msgs
                self.status_msg.stop()
                if msgs is None:
                    return
                sublime.set_timeout(self.on_got_messages, 0)

            def on_err(err, _details):
                self.status_msg.fail()
                self.status_msg.stop()
                Common.show_status_message('Check & Lint: {0}'.format(err), False)

            self.status_msg = Common.status_message_process('Autofix: ' + self.window.active_view().file_name(), priority=3)
            self.status_msg.start()
            hsdev.client.check_lint(files=[self.window.active_view().file_name()],
                                    ghc=Settings.PLUGIN.ghc_opts,
                                    wait=False,
                                    on_response=on_resp,
                                    on_error=on_err,
                                    timeout=0)

    def on_got_messages(self):
        corrections = list(filter(lambda corr: os.path.samefile(corr.file, self.window.active_view().file_name()),
                                  hsdev.client.autofix_show(self.messages)))
        if len(corrections) > 0:
            AUTOFIX_STATE.set(self.window.active_view(), corrections)
            AUTOFIX_STATE.mark()


class SublimeHaskellAutoFixTextBase(Common.SublimeHaskellTextCommand):
    def __init__(self, view):
        super().__init__(view)

    def is_enabled(self):
        return AUTOFIX_STATE.is_active() and AUTOFIX_STATE.view == self.view


class SublimeHaskellAutoFixWindowBase(Common.SublimeHaskellWindowCommand):
    def is_enabled(self):
        return AUTOFIX_STATE.is_active() and AUTOFIX_STATE.view == self.window.active_view()


class SublimeHaskellAutoFixPrevious(SublimeHaskellAutoFixWindowBase):
    def run(self):
        if AUTOFIX_STATE.selected > 0:
            AUTOFIX_STATE.set_selected(AUTOFIX_STATE.selected - 1)


class SublimeHaskellAutoFixNext(SublimeHaskellAutoFixWindowBase):
    def run(self):
        if AUTOFIX_STATE.selected + 1 < AUTOFIX_STATE.count():
            AUTOFIX_STATE.set_selected(AUTOFIX_STATE.selected + 1)


class SublimeHaskellAutoFixAll(SublimeHaskellAutoFixWindowBase):
    def run(self):
        AUTOFIX_STATE.unmark()
        self.window.active_view().run_command('sublime_haskell_auto_fix_fix_it', {'all': True})
        AUTOFIX_STATE.clear()


class SublimeHaskellAutoFixFix(SublimeHaskellAutoFixWindowBase):
    def run(self):
        AUTOFIX_STATE.unmark()
        self.window.active_view().run_command('sublime_haskell_auto_fix_fix_it')
        AUTOFIX_STATE.fix_current()


class SublimeHaskellAutoFixFixIt(SublimeHaskellAutoFixTextBase):
    def __init__(self, view):
        super().__init__(view)

    def run(self, edit, **kwargs):
        everything = kwargs.get('all') or False
        corrections = AUTOFIX_STATE.corrections[:] if everything else [AUTOFIX_STATE.current_correction()]
        if corrections:
            corrs = sorted([(correction.to_region(self.view), correction.corrector.contents) for correction in corrections],
                           key=lambda c: c[0])

            self.view.set_read_only(False)
            rgns = [c[0] for c in corrs]
            # self.view.add_regions('autofix_fix', [c[0] for c in corrs], 'warning', 'dot', sublime.HIDDEN)

            for _, cts in corrs:
                if rgns:
                    self.view.add_regions('autofix_fix', rgns, 'warning', 'dot', sublime.HIDDEN)
                    self.view.replace(edit, rgns[0], cts)
                    rgns = self.view.get_regions('autofix_fix')
                    rgns.pop(0)

            # for i, (rgn, cts) in enumerate(corrs):
            #     rs = self.view.get_regions('autofix_fix')
            #     self.view.replace(edit, rs[i], cts)
            self.view.erase_regions('autofix_fix')
            self.view.set_read_only(True)


class SublimeHaskellAutoFixUndo(SublimeHaskellAutoFixWindowBase):
    def __init__(self, view):
        super().__init__(view)

    def run(self):
        AUTOFIX_STATE.unmark()
        self.window.active_view().set_read_only(False)
        self.window.active_view().run_command('undo')
        self.window.active_view().set_read_only(True)
        AUTOFIX_STATE.undo()

    def is_enabled(self):
        return super().is_enabled() and AUTOFIX_STATE.has_undo()


class SublimeHaskellAutoFixRedo(SublimeHaskellAutoFixWindowBase):
    def __init__(self, view):
        super().__init__(view)

    def run(self):
        AUTOFIX_STATE.unmark()
        self.window.active_view().set_read_only(False)
        self.window.active_view().run_command('redo')
        self.window.active_view().set_read_only(True)
        AUTOFIX_STATE.redo()

    def is_enabled(self):
        return super().is_enabled() and AUTOFIX_STATE.has_redo()


class SublimeHaskellAutoFixStop(SublimeHaskellAutoFixWindowBase):
    def __init__(self, view):
        super().__init__(view)

    def run(self):
        AUTOFIX_STATE.clear()


class SublimeHaskellReplaceRegions(sublime_plugin.TextCommand):
    def __init__(self, view):
        super().__init__(view)

    def run(self, edit, **kwargs):
        replaces = kwargs.get('replaces')
        self.view.add_regions('sublime_haskell_replace_regions',
                              [sublime.Region(start, end) for (start, end), text in replaces],
                              'warning',
                              'dot',
                              sublime.HIDDEN)
        repl_rgns = self.view.get_regions('sublime_haskell_replace_regions')
        for i, (_rgn, text) in enumerate(replaces):
            self.view.replace(edit, repl_rgns[i], text)
        self.view.erase_regions('sublime_haskell_replace_regions')


class SublimeHaskellStackExec(sublime_plugin.TextCommand):
    """Execute a command via `stack exec`, displaying the stdout and stderr live in the SublimeHaskell output window.
    This utility command understands basic shell argument lexing, which allows quotes arounds arguments (especially needed
    when using path names containing spaces.)"""

    def __init__(self, view):
        super().__init__(view)

    OUTPUT_PANEL_NAME = 'haskell_run_output'

    class SExecRunner(threading.Thread):
        def __init__(self, panel, cmdargs):
            super().__init__()
            self.sexec_proc = OutputCollector.OutputCollector(panel, cmdargs)

        def run(self):
            self.sexec_proc.wait()

    def run(self, edit):
        win = self.view.window()
        win.show_input_panel('stack exec', '', self.stack_exec, None, None)

    def stack_exec(self, arg):
        args = shlex.split(arg)
        if any(map(lambda arg: arg.startswith('-'), args)) and '--' not in args:
            args.insert(0, '--')
        cmdargs = ['stack', 'exec'] + args
        window = self.view.window()
        runv = Common.output_panel(window, panel_name=SublimeHaskellStackExec.OUTPUT_PANEL_NAME)
        pretty_cmdargs = 'Running \'{0}\''.format(' '.join(cmdargs))
        runv.run_command('insert', {'characters': '{0}\n{1}\n'.format(pretty_cmdargs, '-' * len(pretty_cmdargs))})

        SublimeHaskellStackExec.SExecRunner(runv, cmdargs).start()<|MERGE_RESOLUTION|>--- conflicted
+++ resolved
@@ -721,27 +721,6 @@
         ProcHelper.ProcHelper.invoke_tool(['hsinspect'], 'hsinspect', contents, self.on_inspected, check_enabled=False)
 
     def on_inspected(self, result):
-<<<<<<< HEAD
-        cur_module = HsDevResultParse.parse_module(json.loads(result)['module']) \
-                     if self.view.is_dirty() \
-                     else Utils.head_of(hsdev.client.module(file=self.current_file_name))
-        imports = sorted(cur_module.imports, key=lambda i: i.position.line)
-        after = [i for i in imports if i.module > self.module_name]
-
-        insert_line = 0
-        insert_gap = False
-
-        if len(after) > 0:
-            # Insert before after[0]
-            insert_line = after[0].position.line - 1
-        elif len(imports) > 0:
-            # Insert after all imports
-            insert_line = imports[-1].position.line
-        elif len(cur_module.declarations) > 0:
-            # Insert before first declaration
-            insert_line = min([d.position.line for d in cur_module.declarations.values()]) - 1
-            insert_gap = True
-=======
         imp_module = None
 
         if self.view.is_dirty():
@@ -753,7 +732,6 @@
                 modinfo = pyresult.get('module')
                 if modinfo is not None:
                     imp_module = HsDevResultParse.parse_module(modinfo)
->>>>>>> e8290ca4
         else:
             # Otherwise, use the actual file
             imp_module = Utils.head_of(hsdev.client.module(file=self.current_file_name))
@@ -788,13 +766,8 @@
 
             insert_text = 'import {0}\n'.format(self.module_name) + ('\n' if insert_gap else '')
 
-<<<<<<< HEAD
-        point = self.view.text_point(insert_line, 0)
-        self.view.insert(self.edit, point, insert_text)
-=======
             point = self.view.text_point(insert_line, 0)
             self.view.insert(self.edit, point, insert_text)
->>>>>>> e8290ca4
 
             Common.show_status_message('Import {0} added'.format(self.module_name), True)
 
@@ -878,43 +851,16 @@
                 Common.show_status_message('Module {0} not found'.format(filename))
                 return
         elif module_name:
-<<<<<<< HEAD
-            # FIXME: This should be a function
-            cand_mods = hsdev.client.scope_modules(scope, lookup=module_name, search_type='exact') \
-                        if scope \
-                        else hsdev.client.scope_modules(self.current_file_name, lookup=module_name, search_type='exact') \
-                          if self.current_file_name \
-                          else hsdev.client.list_modules(module=module_name,
-                                                         symdb=symbols.PackageDb.from_string(symdb) if symdb else None)
-
-=======
             cand_mods = self.candidate_modules(module_name, scope, symdb)
->>>>>>> e8290ca4
             if len(cand_mods) == 0:
                 Common.show_status_message('Module {0} not found'.format(module_name))
                 return
             elif len(cand_mods) == 1:
-<<<<<<< HEAD
-                # FIXME: This should be a function
-                the_module = hsdev.client.module(lookup=module_name, search_type='exact', file=cand_mods[0].location.filename) \
-                             if cand_mods[0].by_source() \
-                             else hsdev.client.module(lookup=module_name,
-                                                      search_type='exact',
-                                                      symdb=cand_mods[0].location.db,
-                                                      package=cand_mods[0].location.package.name) \
-                               if cand_mods[0].by_cabal() \
-                               else hsdev.client.module(lookup=module_name, search_type='exact')
-=======
                 the_module = self.get_module_info(cand_mods[0], module_name)
->>>>>>> e8290ca4
                 if the_module:
                     the_module = Utils.head_of(the_module)
             else:
                 self.candidates.extend([(m, [m.name, m.location.to_string()]) for m in cand_mods])
-<<<<<<< HEAD
-
-=======
->>>>>>> e8290ca4
         else:
             if self.current_file_name:
                 cand_mods = hsdev.client.scope_modules(self.current_file_name)
@@ -927,16 +873,9 @@
             results = [[decl.brief(use_unicode=False), decl.docs.splitlines()[0] if decl.docs else ''] \
                       for decl in self.candidates]
             self.window.show_quick_panel(results, self.on_symbol_selected)
-<<<<<<< HEAD
-            return
-
-        self.candidates.sort(key=lambda c: c[1][0])
-        self.window.show_quick_panel([c[1] for c in self.candidates], self.on_done)
-=======
         else:
             self.candidates.sort(key=lambda c: c[1][0])
             self.window.show_quick_panel([c[1] for c in self.candidates], self.on_done)
->>>>>>> e8290ca4
 
     def on_done(self, idx):
         if idx == -1:
