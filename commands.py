--- conflicted
+++ resolved
@@ -1311,7 +1311,6 @@
         pretty_cmdargs = 'Running \'{0}\''.format(' '.join(cmdargs))
         runv.run_command('insert', {'characters': '{0}\n{1}\n'.format(pretty_cmdargs, '-' * len(pretty_cmdargs))})
 
-<<<<<<< HEAD
         sthread = SExecRunner(runv, cmdargs).start()
 
     def show_output_panel(self):
@@ -1326,7 +1325,4 @@
         options = Settings.get_project_setting('stack_config_file_list')
         selected = options[idx]
 
-        Settings.set_project_setting('stack_config_file', selected)
-=======
-        SublimeHaskellStackExec.SExecRunner(runv, cmdargs).start()
->>>>>>> cc3c4b41
+        Settings.set_project_setting('stack_config_file', selected)