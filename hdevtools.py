# -*- coding: UTF-8 -*-

import re
import sublime
import threading

if int(sublime.version()) < 3000:
    from sublime_haskell_common import *
    from parseoutput import parse_info
else:
    from SublimeHaskell.sublime_haskell_common import *
    from SublimeHaskell.parseoutput import parse_info


class DescriptorDrain(threading.Thread):
    """Continually running thread that drains a Python file, sending everything read to stdout (which in ST's case
    is a logging object)"""

    ### This really belongs in sublime_haskell_common. But, since that module gets loaded later than this one OR
    ### it gets reloaded, you end up with the dreaded super() TypeError.
    def __init__(self, label, fd):
        super(DescriptorDrain, self).__init__(name = 'drain-' + label)
        self.label = label
        self.fd = fd
        self.stop_me = threading.Event()

    def run(self):
        while not self.stop_me.is_set():
<<<<<<< HEAD
            # l = crlf2lf(decode_bytes(self.fd.readline())).rstrip()
            l = decode_bytes(self.fd.readline()).rstrip()
=======
            l = crlf2lf(decode_bytes(self.fd.readline())).rstrip()
>>>>>>> 621e682f
            print('<{0}> {1}'.format(self.label, l))

    def stop(self):
        self.stop_me.set()


def show_hdevtools_error_and_disable():
    # Looks like we can't always get an active window here,
    # we use sublime.error_message() instead of
    # output_error(sublime.active_window().
    sublime.set_timeout(lambda: sublime.error_message(
        "SublimeHaskell: hdevtools was not found!\n"
        "It's used for 'symbol info' and type inference\n"
        "Install it with 'cabal install hdevtools',\n"
        "or adjust the 'add_to_PATH' setting for a custom location.\n"
        "'enable_hdevtools' automatically set to False in the User settings."), 0)

    set_setting_async('enable_hdevtools', False)


def call_hdevtools_and_wait(arg_list, filename = None, cabal = None):
    """
    Calls hdevtools with the given arguments.
    Shows a sublime error message if hdevtools is not available.
    """
    ghc_opts_args = get_ghc_opts_args(filename, cabal = cabal)
    hdevtools_socket = get_setting_async('hdevtools_socket')
    source_dir = get_source_dir(filename)

    if hdevtools_socket:
        arg_list.append('--socket={0}'.format(hdevtools_socket))

    try:
        exit_code, out, err = ProcHelper.run_process(['hdevtools'] + arg_list + ghc_opts_args, cwd = source_dir)
        if exit_code != 0:
            show_hdevtools_error_and_disable()
            raise Exception("hdevtools exited with status %d and stderr: %s" % (exit_code, err))
        return out

    except OSError as e:
        if e.errno == errno.ENOENT:
            show_hdevtools_error_and_disable()

        return None

    except Exception as e:
        log('calling to hdevtools fails with {0}'.format(e), log_error)
        return None


def admin(cmds, wait = False, **popen_kwargs):
    if not get_setting_async('enable_hdevtools'):
        return None

    hdevtools_socket = get_setting_async('hdevtools_socket')

    if hdevtools_socket:
        cmds.append('--socket={0}'.format(hdevtools_socket))

    command = ["hdevtools", "admin"] + cmds

    try:
        if wait:
            exit_code, stdout, stderr = ProcHelper.run_process(command, **popen_kwargs)
            return stdout if exit_code == 0 else 'error running {0}: {1}'.format(command, stderr)
        else:
            p = ProcHelper(command, '', **popen_kwargs)
            DescriptorDrain('hdevtools stdout', p.stdout).start()
            DescriptorDrain('hdevtools stderr', p.stderr).start()
            return ''

    except OSError as e:
        if e.errno == errno.ENOENT:
            show_hdevtools_error_and_disable()

        set_setting_async('enable_hdevtools', False)

        return None
    except Exception as e:
        log('calling to hdevtools fails with {0}'.format(e))
        return None


def is_running():
    r = admin(['--status'], wait = True)
    if r and re.search(r'running', r):
        return True
    else:
        return False


def start_server():
    if not is_running():
        admin(["--start-server"])


def hdevtools_info(filename, symbol_name, cabal = None):
    """
    Uses hdevtools info filename symbol_name to get symbol info
    """
    contents = call_hdevtools_and_wait(['info', filename, symbol_name], filename = filename, cabal = cabal)
    return parse_info(symbol_name, contents) if contents else None


def hdevtools_check(filename, cabal = None):
    """
    Uses hdevtools to check file
    """
    return call_hdevtools_and_wait(['check', filename], filename = filename, cabal = cabal)


def hdevtools_type(filename, line, column, cabal = None):
    """
    Uses hdevtools to infer type
    """
    return call_hdevtools_and_wait(['type', filename, str(line), str(column)], filename = filename, cabal = cabal)


def start_hdevtools():
    thread = threading.Thread(target=start_server)
    thread.start()


def stop_hdevtools():
    admin(["--stop-server"])<|MERGE_RESOLUTION|>--- conflicted
+++ resolved
@@ -26,12 +26,7 @@
 
     def run(self):
         while not self.stop_me.is_set():
-<<<<<<< HEAD
-            # l = crlf2lf(decode_bytes(self.fd.readline())).rstrip()
             l = decode_bytes(self.fd.readline()).rstrip()
-=======
-            l = crlf2lf(decode_bytes(self.fd.readline())).rstrip()
->>>>>>> 621e682f
             print('<{0}> {1}'.format(self.label, l))
 
     def stop(self):
